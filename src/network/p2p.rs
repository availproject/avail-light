use anyhow::{Context, Result};
use kad_mem_store::{MemoryStore, MemoryStoreConfig};
use libp2p::{
<<<<<<< HEAD
	autonat::{self, Behaviour as AutoNat},
	core::{muxing::StreamMuxerBox, transport::OrTransport, upgrade::Version},
	dcutr::Behaviour as Dcutr,
	dns::TokioDnsConfig,
	identify::{self, Behaviour as Identify},
	identity,
	kad::{Kademlia, KademliaCaching, KademliaConfig, Mode, PeerRecord, QueryId},
	mdns::{tokio::Behaviour as Mdns, Config as MdnsConfig},
	noise::Config as NoiseConfig,
	ping::{Behaviour as Ping, Config as PingConfig},
	quic::{tokio::Transport as TokioQuic, Config as QuicConfig},
	relay::{self, client::Behaviour as RelayClient},
	swarm::{NetworkBehaviour, SwarmBuilder},
	PeerId, Swarm, Transport,
=======
	autonat, dcutr, identify, identity,
	kad::{self, Mode},
	mdns, noise, ping, relay,
	swarm::NetworkBehaviour,
	tcp, yamux, PeerId, SwarmBuilder,
>>>>>>> e34be221
};
use multihash::{self, Hasher};
use std::collections::HashMap;
use tokio::sync::{
	mpsc::{self},
	oneshot,
};
use tracing::info;

#[cfg(feature = "network-analysis")]
pub mod analyzer;
mod client;
mod event_loop;
mod kad_mem_store;

use crate::types::{LibP2PConfig, SecretKey};
pub use client::Client;
use event_loop::EventLoop;

// DHTPutSuccess enum is used to signal back and then
// count the successful DHT Put operations.
// Used for single or batch operations.
#[derive(Clone, Debug, PartialEq)]
pub enum DHTPutSuccess {
	Batch(usize),
	Single,
}

#[derive(Debug)]
pub enum QueryChannel {
	GetRecord(oneshot::Sender<Result<PeerRecord>>),
	PutRecordBatch(mpsc::Sender<DHTPutSuccess>),
	Bootstrap(oneshot::Sender<Result<()>>),
}

pub struct EventLoopEntries<'a> {
	swarm: &'a mut Swarm<Behaviour>,
	pending_kad_queries: &'a mut HashMap<QueryId, QueryChannel>,
	pending_swarm_events: &'a mut HashMap<PeerId, oneshot::Sender<Result<()>>>,
}

impl<'a> EventLoopEntries<'a> {
	pub fn new(
		swarm: &'a mut Swarm<Behaviour>,
		pending_kad_queries: &'a mut HashMap<QueryId, QueryChannel>,
		pending_swarm_events: &'a mut HashMap<PeerId, oneshot::Sender<Result<()>>>,
	) -> Self {
		Self {
			swarm,
			pending_kad_queries,
			pending_swarm_events,
		}
	}

	pub fn insert_query(&mut self, query_id: QueryId, result_sender: QueryChannel) {
		self.pending_kad_queries.insert(query_id, result_sender);
	}

	pub fn insert_swarm_event(
		&mut self,
		peer_id: PeerId,
		result_sender: oneshot::Sender<Result<()>>,
	) {
		self.pending_swarm_events.insert(peer_id, result_sender);
	}

	pub fn behavior_mut(&mut self) -> &mut Behaviour {
		self.swarm.behaviour_mut()
	}

	pub fn swarm(&mut self) -> &mut Swarm<Behaviour> {
		self.swarm
	}
}

pub trait Command {
	fn run(&mut self, entries: EventLoopEntries) -> anyhow::Result<(), anyhow::Error>;
	fn abort(&mut self, error: anyhow::Error);
}

type SendableCommand = Box<dyn Command + Send + Sync>;
type CommandSender = mpsc::Sender<SendableCommand>;
type CommandReceiver = mpsc::Receiver<SendableCommand>;

// Behaviour struct is used to derive delegated Libp2p behaviour implementation
#[derive(NetworkBehaviour)]
#[behaviour(event_process = false)]
pub struct Behaviour {
	kademlia: kad::Behaviour<MemoryStore>,
	identify: identify::Behaviour,
	ping: ping::Behaviour,
	mdns: mdns::tokio::Behaviour,
	auto_nat: autonat::Behaviour,
	relay_client: relay::client::Behaviour,
	dcutr: dcutr::Behaviour,
}

// Init function initializes all needed needed configs for the functioning
// p2p network Client and network Event Loop
pub fn init(
	cfg: LibP2PConfig,
	dht_parallelization_limit: usize,
	ttl: u64,
	put_batch_size: usize,
	is_fat_client: bool,
	id_keys: libp2p::identity::Keypair,
) -> Result<(Client, EventLoop)> {
	let local_peer_id = PeerId::from(id_keys.public());
	info!(
		"Local peer id: {:?}. Public key: {:?}.",
		local_peer_id,
		id_keys.public()
	);

	// build the Swarm, connecting the lower transport logic with the
	// higher layer network behaviour logic
	let mut swarm = SwarmBuilder::with_existing_identity(id_keys)
		.with_tokio()
		.with_tcp(
			tcp::Config::default().port_reuse(true).nodelay(true),
			noise::Config::new,
			yamux::Config::default,
		)?
		.with_quic()
		.with_dns()?
		.with_relay_client(noise::Config::new, yamux::Config::default)?
		.with_behaviour(|key, relay_client| {
			// configure Kademlia Memory Store
			let kad_store = MemoryStore::with_config(
				key.public().to_peer_id(),
				MemoryStoreConfig {
					max_records: cfg.kademlia.max_kad_record_number, // ~2hrs
					max_value_bytes: cfg.kademlia.max_kad_record_size + 1,
					max_providers_per_key: usize::from(cfg.kademlia.record_replication_factor), // Needs to match the replication factor, per libp2p docs
					max_provided_keys: cfg.kademlia.max_kad_provided_keys,
				},
			);
			// create Kademlia Config
			let mut kad_cfg = kad::Config::default();
			kad_cfg
				.set_publication_interval(cfg.kademlia.publication_interval)
				.set_replication_interval(cfg.kademlia.record_replication_interval)
				.set_replication_factor(cfg.kademlia.record_replication_factor)
				.set_query_timeout(cfg.kademlia.query_timeout)
				.set_parallelism(cfg.kademlia.query_parallelism)
				.set_caching(kad::Caching::Enabled {
					max_peers: cfg.kademlia.caching_max_peers,
				})
				.disjoint_query_paths(cfg.kademlia.disjoint_query_paths)
				.set_record_filtering(kad::StoreInserts::FilterBoth);

			// create Identify Protocol Config
			let identify_cfg = identify::Config::new(cfg.identify.protocol_version, key.public())
				.with_agent_version(cfg.identify.agent_version);

			// create AutoNAT Client Config
			let autonat_cfg = autonat::Config {
				retry_interval: cfg.autonat.retry_interval,
				refresh_interval: cfg.autonat.refresh_interval,
				boot_delay: cfg.autonat.boot_delay,
				throttle_server_period: cfg.autonat.throttle_server_period,
				only_global_ips: cfg.autonat.only_global_ips,
				..Default::default()
			};

			Ok(Behaviour {
				ping: ping::Behaviour::new(ping::Config::new()),
				identify: identify::Behaviour::new(identify_cfg),
				relay_client,
				dcutr: dcutr::Behaviour::new(key.public().to_peer_id()),
				kademlia: kad::Behaviour::with_config(
					key.public().to_peer_id(),
					kad_store,
					kad_cfg,
				),
				auto_nat: autonat::Behaviour::new(key.public().to_peer_id(), autonat_cfg),
				mdns: mdns::Behaviour::new(mdns::Config::default(), key.public().to_peer_id())?,
			})
		})?
		.with_swarm_config(|c| c.with_idle_connection_timeout(cfg.connection_idle_timeout))
		.build();

	if is_fat_client {
		swarm.behaviour_mut().kademlia.set_mode(Some(Mode::Server));
	}

<<<<<<< HEAD
	// Build the Swarm, connecting the lower transport logic with the
	// higher layer network behaviour logic
	let swarm = SwarmBuilder::with_tokio_executor(transport, behaviour, local_peer_id).build();
=======
>>>>>>> e34be221
	// create sender channel for Event Loop Commands
	let (command_sender, command_receiver) = mpsc::channel(10000);

	Ok((
		Client::new(
			command_sender,
			dht_parallelization_limit,
			ttl,
			put_batch_size,
		),
		EventLoop::new(
			swarm,
			command_receiver,
			cfg.relays,
			cfg.bootstrap_interval,
			is_fat_client,
		),
	))
}

// Keypair function creates identity Keypair for a local node.
// From such generated keypair it derives multihash identifier of the local peer.
pub fn keypair(cfg: LibP2PConfig) -> Result<(libp2p::identity::Keypair, String)> {
	let keypair = match cfg.secret_key {
		// If seed is provided, generate secret key from seed
		Some(SecretKey::Seed { seed }) => {
			let seed_digest = multihash::Sha3_256::digest(seed.as_bytes());
			identity::Keypair::ed25519_from_bytes(seed_digest)
				.context("error generating secret key from seed")?
		},
		// Import secret key if provided
		Some(SecretKey::Key { key }) => {
			let mut decoded_key = [0u8; 32];
			hex::decode_to_slice(key.into_bytes(), &mut decoded_key)
				.context("error decoding secret key from config")?;
			identity::Keypair::ed25519_from_bytes(decoded_key)
				.context("error importing secret key")?
		},
		// If neither seed nor secret key provided, generate secret key from random seed
		None => identity::Keypair::generate_ed25519(),
	};
	let peer_id = PeerId::from(keypair.public()).to_string();
	Ok((keypair, peer_id))
}<|MERGE_RESOLUTION|>--- conflicted
+++ resolved
@@ -1,28 +1,11 @@
 use anyhow::{Context, Result};
 use kad_mem_store::{MemoryStore, MemoryStoreConfig};
 use libp2p::{
-<<<<<<< HEAD
-	autonat::{self, Behaviour as AutoNat},
-	core::{muxing::StreamMuxerBox, transport::OrTransport, upgrade::Version},
-	dcutr::Behaviour as Dcutr,
-	dns::TokioDnsConfig,
-	identify::{self, Behaviour as Identify},
-	identity,
-	kad::{Kademlia, KademliaCaching, KademliaConfig, Mode, PeerRecord, QueryId},
-	mdns::{tokio::Behaviour as Mdns, Config as MdnsConfig},
-	noise::Config as NoiseConfig,
-	ping::{Behaviour as Ping, Config as PingConfig},
-	quic::{tokio::Transport as TokioQuic, Config as QuicConfig},
-	relay::{self, client::Behaviour as RelayClient},
-	swarm::{NetworkBehaviour, SwarmBuilder},
-	PeerId, Swarm, Transport,
-=======
 	autonat, dcutr, identify, identity,
 	kad::{self, Mode},
 	mdns, noise, ping, relay,
 	swarm::NetworkBehaviour,
 	tcp, yamux, PeerId, SwarmBuilder,
->>>>>>> e34be221
 };
 use multihash::{self, Hasher};
 use std::collections::HashMap;
@@ -209,12 +192,6 @@
 		swarm.behaviour_mut().kademlia.set_mode(Some(Mode::Server));
 	}
 
-<<<<<<< HEAD
-	// Build the Swarm, connecting the lower transport logic with the
-	// higher layer network behaviour logic
-	let swarm = SwarmBuilder::with_tokio_executor(transport, behaviour, local_peer_id).build();
-=======
->>>>>>> e34be221
 	// create sender channel for Event Loop Commands
 	let (command_sender, command_receiver) = mpsc::channel(10000);
 
