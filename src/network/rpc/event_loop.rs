use anyhow::{anyhow, Context, Result};
use avail_subxt::{
	api::{self},
	avail::{self},
	build_client,
	primitives::{grandpa::AuthorityId, Header},
	utils::H256,
	AvailConfig,
};
use codec::Encode;
use futures::Stream;
use rocksdb::DB;
use sp_core::{
	blake2_256,
	ed25519::{self, Public},
	Pair,
};
use std::{
	sync::{Arc, Mutex},
	time::Instant,
};
use subxt::{
	rpc::{types::BlockNumber, RpcParams},
	rpc_params, OnlineClient,
};
use tokio::sync::broadcast::Sender;
use tokio_stream::StreamExt;
use tracing::{info, trace, warn};

use super::{CommandReceiver, ExpectedVersion, Node, Nodes, SendableCommand};
use crate::{
	data::{self, store_finality_sync_checkpoint},
	types::{
		FinalitySyncCheckpoint, GrandpaJustification, OptionBlockRange, RuntimeVersion,
		SignerMessage, State,
	},
	utils::filter_auth_set_changes,
};

#[derive(Clone, Debug)]
pub enum Event {
	HeaderUpdate {
		header: Header,
		received_at: Instant,
	},
}

enum Subscription {
	Header(Header),
	Justification(GrandpaJustification),
}

struct CurrentValidators {
	set_id: u64,
	validator_set: Vec<Public>,
}

struct BlockData {
	justifications: Vec<GrandpaJustification>,
	unverified_headers: Vec<(Header, Instant)>,
	current_valset: CurrentValidators,
	last_finalized_block_header: Option<Header>,
}

pub struct EventLoop {
	subxt_client: Option<avail::Client>,
	command_receiver: CommandReceiver,
	event_sender: Sender<Event>,
	nodes: Nodes,
	db: Arc<DB>,
	state: Arc<Mutex<State>>,
	block_data: BlockData,
}

impl EventLoop {
	pub fn new(
		db: Arc<DB>,
		state: Arc<Mutex<State>>,
		nodes: Nodes,
		command_receiver: CommandReceiver,
		event_sender: Sender<Event>,
	) -> EventLoop {
		Self {
			subxt_client: None,
			command_receiver,
			event_sender,
			nodes,
			db,
			state,
			block_data: BlockData {
				justifications: Default::default(),
				unverified_headers: Default::default(),
				current_valset: CurrentValidators {
					set_id: Default::default(),
					validator_set: Default::default(),
				},
				last_finalized_block_header: None,
			},
		}
	}

	async fn create_subxt_client(&mut self, expected_version: ExpectedVersion<'_>) -> Result<()> {
		// shuffle passed Nodes and start try to connect the first one
		let node = self
			.nodes
			.reset()
			.ok_or_else(|| anyhow!("RPC WS Nodes list must not be empty"))?;

		let log_warn = |error| {
			warn!("Skipping connection to {:?}: {error}", node.clone().host);
			error
		};

		let client = build_client(&node.host, false).await?;
<<<<<<< HEAD
		// connecting to the selected node was a success,
		// put it in the state, for all to use
		self.store_node_data(node.clone())?;
=======
		let genesis_hash = client.genesis_hash();
>>>>>>> e34be221
		// client was built successfully, keep it
		self.subxt_client.replace(client);
		let system_version = self.get_system_version().await?;
		let runtime_version = self.request_runtime_version().await?;

		let version = format!(
			"v/{}/{}/{}",
			system_version, runtime_version.spec_name, runtime_version.spec_version
		);

		if !expected_version.matches(&system_version, &runtime_version.spec_name) {
			return Err(log_warn(anyhow!(
				"Expected {expected_version}, found {version}"
			)));
		}

		info!(
			"Connection established to the Node: {:?} <{version}>",
			node.host
		);
		let current_node = self.nodes.get_current_mut();
		current_node.spec_version = runtime_version.spec_version;
		current_node.system_version = system_version;
		current_node.genesis_hash = genesis_hash;

		Ok(())
	}

	fn unpack_client(&self) -> Result<&OnlineClient<AvailConfig>> {
		let c = self
			.subxt_client
			.as_ref()
			.ok_or_else(|| anyhow!("RPC client not initialized"))?;
		Ok(c)
	}

	async fn stream_subscriptions(&mut self) -> Result<impl Stream<Item = Subscription>> {
		let client = self.unpack_client()?;
		// create Header subscription
		let header_subscription = client.rpc().subscribe_finalized_block_headers().await?;
		// map Header subscription to the same type for merging
		let header_subscription = header_subscription.filter_map(|s| match s {
			Ok(h) => Some(Subscription::Header(h)),
			Err(_) => None,
		});
		// create Justification subscription
		let justification_subscription = client
			.rpc()
			.subscribe(
				"grandpa_subscribeJustifications",
				rpc_params![],
				"grandpa_unsubscribeJustifications",
			)
			.await?;
		// map Justification subscription to the same type for merging
		let justification_subscription = justification_subscription.filter_map(|s| match s {
			Ok(g) => Some(Subscription::Justification(g)),
			Err(_) => None,
		});

		Ok(header_subscription.merge(justification_subscription))
	}

	async fn gather_block_data(&mut self) -> Result<()> {
		// get the Hash of the Finalized Head
		let last_finalized_block_hash = self.get_chain_head_hash().await?;

		// current Set of Authorities, implicitly trusted, fetched from grandpa runtime.
		let validator_set = self
			.get_validator_set_by_hash(last_finalized_block_hash)
			.await?;
		// fetch the set ID from storage at current height
		let set_id = self.fetch_set_id_at(last_finalized_block_hash).await?;
		// set Current Valset
		info!("Current set: {:?}", (validator_set.clone(), set_id));
		self.block_data.current_valset = CurrentValidators {
			set_id,
			validator_set,
		};

		// get last (implicitly trusted) Finalized Block Number
		let last_finalized_block_header =
			self.get_header_by_hash(last_finalized_block_hash).await?;
		// set Last Finalized Block Header
		self.block_data.last_finalized_block_header = Some(last_finalized_block_header);

		Ok(())
	}

	pub async fn run(mut self, expected_version: ExpectedVersion<'_>) -> Result<()> {
		// try and create Subxt Client
		self.create_subxt_client(expected_version).await?;
		// try to create RPC Subscription Stream
		let mut subscriptions_stream = self.stream_subscriptions().await?;
		// try to get latest Finalized Block Data and set values
		self.gather_block_data().await?;

		loop {
			tokio::select! {
				subscription = subscriptions_stream.next() => self.handle_subscription_stream(subscription.expect("RPC Subscription stream should be infinite")).await,
				command = self.command_receiver.recv() => match command {
					Some(c) => self.handle_command(c).await,
					// Command channel closed, thus shutting down the RPC Event Loop
					None => return Err(anyhow!("RPC Event Loop shutting down")),
				},
			}
		}
	}

	async fn handle_subscription_stream(&mut self, subscription: Subscription) {
		match subscription {
			Subscription::Header(header) => {
				let received_at = Instant::now();
				self.state.lock().unwrap().latest = header.clone().number;
				info!("Header no.: {}", header.number);
				// push new Unverified Header
				self.block_data
					.unverified_headers
					.push((header.clone(), received_at));

				// search the header logs for validator set change
				let mut new_auths = filter_auth_set_changes(&header);
				// if the event exists, send the new auths over the message channel.
				if !new_auths.is_empty() {
					// TODO: Handle this in a proper fashion
					assert!(
						new_auths.len() == 1,
						"There should be only one valset change!"
					);
					let auths: Vec<(AuthorityId, u64)> = new_auths.pop().unwrap();
					let new_valset = auths
						.into_iter()
						.map(|(a, _)| ed25519::Public::from_raw(a.0 .0 .0))
						.collect::<Vec<Public>>();

					// increment Current Validator Set ID by 1
					self.block_data.current_valset.set_id += 1;
					// set new Validator Set
					self.block_data.current_valset.validator_set = new_valset;
				}
			},
			Subscription::Justification(justification) => {
				info!(
					"New justification at block no.: {}, hash: {:?}",
					justification.commit.target_number, justification.commit.target_hash
				);
				self.block_data.justifications.push(justification);
			},
		}
		// check headers
		self.verify_and_output_block_headers().await;
	}

	async fn verify_and_output_block_headers(&mut self) {
		let mut finality_synced = false;
		while let Some(justification) = self.block_data.justifications.pop() {
			// iterate through Headers and try to find a matching one
			if let Some(pos) = self
				.block_data
				.unverified_headers
				.iter()
				.map(|(h, _)| Encode::using_encoded(h, blake2_256).into())
				.position(|hash| justification.commit.target_hash == hash)
			{
				// basically, pop it out of the collection
				let (header, received_at) = self.block_data.unverified_headers.swap_remove(pos);
				// form a message which is signed in the Justification, it's a triplet of a Precommit,
				// round number and set_id (taken from Substrate code)
				let signed_message = Encode::encode(&(
					&SignerMessage::PrecommitMessage(
						justification.commit.precommits[0].clone().precommit,
					),
					&justification.round,
					&self.block_data.current_valset.set_id, // Set ID is needed here.
				));

				// verify all the Signatures of the Justification signs,
				// verify the hash of the block and extract all the signer addresses
				let signer_addresses = justification
					.commit
					.precommits
					.iter()
					.map(|precommit| {
						let is_ok = <ed25519::Pair as Pair>::verify(
							&precommit.signature,
							&signed_message,
							&precommit.id,
						);
						is_ok.then(|| precommit.clone().id).ok_or_else(|| {
							anyhow!(
								"Not signed by this signature! Sig id: {:?}, set_id: {}, justification: {:?}",
								&precommit.id,
								self.block_data.current_valset.set_id,
								justification
							)
						})
					})
					.collect::<Result<Vec<_>>>();

				let signer_addresses = signer_addresses.unwrap();
				// match all the Signer addresses to the Current Validator Set
				let num_matched_addresses = signer_addresses
					.iter()
					.filter(|x| {
						self.block_data
							.current_valset
							.validator_set
							.iter()
							.any(|e| e.0.eq(&x.0))
					})
					.count();

				info!(
					"Number of matching signatures: {num_matched_addresses}/{} for block {}",
					self.block_data.current_valset.validator_set.len(),
					header.number
				);

				assert!(
					is_signed_by_supermajority(
						num_matched_addresses,
						self.block_data.current_valset.validator_set.len()
					),
					"Not signed by the supermajority of the validator set."
				);

				// To avoid locking the global state all the time, after finality is synced, it will not be necessary to read the state
				if !finality_synced {
					finality_synced = self.state.lock().unwrap().finality_synced;
				}
				// store Finality Checkpoint if finality is synced
				if finality_synced {
					info!("Storing finality checkpoint at block {}", header.number);
					store_finality_sync_checkpoint(
						self.db.clone(),
						FinalitySyncCheckpoint {
							set_id: self.block_data.current_valset.set_id,
							number: header.number,
							validator_set: self.block_data.current_valset.validator_set.clone(),
						},
					)
					.unwrap();
				}

				// try and get get all the skipped blocks, if they exist
				if let Some(last_header) = self.block_data.last_finalized_block_header.as_ref() {
					for bl_num in (last_header.number + 1)..header.number {
						info!("Sending skipped block {bl_num}");
						let (header, received_at) = match self
							.block_data
							.unverified_headers
							.iter()
							.position(|(h, _)| h.number == bl_num)
						{
							Some(pos) => {
								info!("Fetching header from unverified headers");
								self.block_data.unverified_headers.swap_remove(pos)
							},
							None => {
								info!("Fetching header from RPC");
								let a = self.get_header_by_block_number(bl_num).await.unwrap().0;
								(a, Instant::now())
							},
						};
						// send as output event
						self.event_sender
							.send(Event::HeaderUpdate {
								header,
								received_at,
							})
							.unwrap();
					}
				}

				info!("Sending finalized block {}", header.number);
				// reset Last Finalized Block Header
				self.block_data.last_finalized_block_header = Some(header.clone());

				// finally, send the Verified Block Header
				self.state
					.lock()
					.unwrap()
					.header_verified
					.set(header.number);
				self.event_sender
					.send(Event::HeaderUpdate {
						header,
						received_at,
					})
					.unwrap();
			} else {
				trace!("Matched pair of header/justification not found.");
				self.block_data.justifications.push(justification);
				break;
			}
		}
	}

	async fn handle_command(&self, mut command: SendableCommand) {
		let client = self.unpack_client().unwrap();
		if let Err(err) = command.run(client).await {
			command.abort(anyhow!(err));
		}
	}

	async fn get_system_version(&self) -> Result<String> {
		self.unpack_client()?
			.rpc()
			.system_version()
			.await
			.context("Failed to retrieve System version")
	}

	async fn request_runtime_version(&self) -> Result<RuntimeVersion> {
		self.unpack_client()?
			.rpc()
			.request("state_getRuntimeVersion", RpcParams::new())
			.await
			.map_err(|e| anyhow!("Failed to retrieve Runtime version. Error: {e}"))
	}

	async fn get_block_hash(&self, block_number: u32) -> Result<H256> {
		self.unpack_client()?
			.rpc()
			.block_hash(Some(BlockNumber::from(block_number)))
			.await?
			.ok_or_else(|| anyhow!("Block with number: {block_number} not found"))
	}

	async fn get_header_by_hash(&self, block_hash: H256) -> Result<Header> {
		self.unpack_client()?
			.rpc()
			.header(Some(block_hash))
			.await?
			.ok_or_else(|| anyhow!("Block Header with hash: {block_hash:?} not found"))
	}

	async fn get_validator_set_by_hash(&self, block_hash: H256) -> Result<Vec<Public>> {
		let valset = self
			.unpack_client()?
			.runtime_api()
			.at(block_hash)
			.call_raw::<Vec<(Public, u64)>>("GrandpaApi_grandpa_authorities", None)
			.await?;

		Ok(valset.iter().map(|e| e.0).collect())
	}

	async fn get_chain_head_hash(&self) -> Result<H256> {
		self.unpack_client()?
			.rpc()
			.finalized_head()
			.await
			.map_err(|e| anyhow!(e))
	}

	async fn fetch_set_id_at(&self, block_hash: H256) -> Result<u64> {
		let set_id_key = api::storage().grandpa().current_set_id();

		self.unpack_client()?
			.storage()
			.at(block_hash)
			.fetch(&set_id_key)
			.await?
			.ok_or_else(|| anyhow!("The set_id should exist"))
	}

	async fn get_header_by_block_number(&self, block_number: u32) -> Result<(Header, H256)> {
		let hash = self.get_block_hash(block_number).await?;
		self.get_header_by_hash(hash).await.map(|e| (e, hash))
	}

	fn store_node_data(&self, node: Node) -> Result<()> {
		self.state.lock().unwrap().connected_node = node.clone();

		info!("Genesis hash: {:?}", node.genesis_hash);
		if let Some(stored_genesis_hash) = data::get_genesis_hash(self.db.clone())? {
			if !node.genesis_hash.eq(&stored_genesis_hash) {
				Err(anyhow!(
					"Genesis hash doesn't match the stored one! Clear the db or change nodes."
				))?
			}
		} else {
			info!("No genesis hash is found in the db, storing the new hash now.");
			data::store_genesis_hash(self.db.clone(), node.genesis_hash)?;
		}

		Ok(())
	}
}

fn is_signed_by_supermajority(num_signatures: usize, validator_set_size: usize) -> bool {
	let supermajority = (validator_set_size * 2 / 3) + 1;
	num_signatures >= supermajority
}

#[cfg(test)]
mod tests {
	use test_case::test_case;
	#[test_case(1, 1 => true)]
	#[test_case(1, 2 => false)]
	#[test_case(2, 2 => true)]
	#[test_case(2, 3 => false)]
	#[test_case(3, 3 => true)]
	#[test_case(3, 4 => true)]
	#[test_case(4, 5 => true)]
	#[test_case(66, 100 => false)]
	#[test_case(67, 100 => true)]
	fn check_supermajority_condition(num_signatures: usize, validator_set_size: usize) -> bool {
		use crate::network::rpc::event_loop::is_signed_by_supermajority;
		is_signed_by_supermajority(num_signatures, validator_set_size)
	}
}<|MERGE_RESOLUTION|>--- conflicted
+++ resolved
@@ -112,13 +112,10 @@
 		};
 
 		let client = build_client(&node.host, false).await?;
-<<<<<<< HEAD
 		// connecting to the selected node was a success,
 		// put it in the state, for all to use
 		self.store_node_data(node.clone())?;
-=======
 		let genesis_hash = client.genesis_hash();
->>>>>>> e34be221
 		// client was built successfully, keep it
 		self.subxt_client.replace(client);
 		let system_version = self.get_system_version().await?;
