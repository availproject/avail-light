use super::{Command, CommandSender, EventLoopEntries, QueryChannel, SendableCommand};
use color_eyre::{
	eyre::{eyre, WrapErr},
	Report, Result,
};
use futures::future::join_all;
use kate_recovery::{
	config,
	data::Cell,
	matrix::{Dimensions, Position, RowIndex},
};
use libp2p::{
	kad::{PeerRecord, Quorum, Record, RecordKey},
	swarm::dial_opts::DialOpts,
	Multiaddr, PeerId,
};
use std::str;
use std::{
	collections::HashMap,
	time::{Duration, Instant},
};
use tokio::sync::oneshot;
use tracing::{debug, trace};

#[derive(Clone)]
pub struct Client {
	command_sender: CommandSender,
	/// Number of cells to fetch in parallel
	dht_parallelization_limit: usize,
	/// Cell time to live in DHT (in seconds)
	ttl: u64,
}

struct DHTCell(Cell);

impl DHTCell {
	fn reference(&self, block: u32) -> String {
		self.0.reference(block)
	}

	fn dht_record(&self, block: u32, ttl: u64) -> Record {
		Record {
			key: self.0.reference(block).as_bytes().to_vec().into(),
			value: self.0.content.to_vec(),
			publisher: None,
			expires: Instant::now().checked_add(Duration::from_secs(ttl)),
		}
	}
}
struct DHTRow((RowIndex, Vec<u8>));

impl DHTRow {
	fn reference(&self, block: u32) -> String {
		self.0 .0.reference(block)
	}

	fn dht_record(&self, block: u32, ttl: u64) -> Record {
		Record {
			key: self.0 .0.reference(block).as_bytes().to_vec().into(),
			value: self.0 .1.clone(),
			publisher: None,
			expires: Instant::now().checked_add(Duration::from_secs(ttl)),
		}
	}
}

#[derive(Debug)]
pub struct BlockStat {
	pub total_count: usize,
	pub remaining_counter: usize,
	pub success_counter: usize,
	pub error_counter: usize,
	pub time_stat: u64,
}

impl BlockStat {
	pub fn increase_block_stat_counters(&mut self, cell_number: usize) {
		self.total_count += cell_number;
		self.remaining_counter += cell_number;
	}
}

struct PruneExpiredRecords {
	now: Instant,
	response_sender: Option<oneshot::Sender<Result<usize>>>,
}

impl Command for PruneExpiredRecords {
	fn run(&mut self, mut entries: EventLoopEntries) -> Result<(), Report> {
		let store = entries.behavior_mut().kademlia.store_mut();

		let before = store.records_iter().count();
		store.retain(|_, record| !record.is_expired(self.now));
		let after = store.records_iter().count();

		self.response_sender
			.take()
			.unwrap()
			.send(Ok(before - after))
			.expect("PruneExpiredRecords receiver dropped");

		Ok(())
	}

	fn abort(&mut self, _: Report) {}
}

struct StartListening {
	addr: Multiaddr,
	response_sender: Option<oneshot::Sender<Result<()>>>,
}

impl Command for StartListening {
	fn run(&mut self, mut entries: EventLoopEntries) -> Result<()> {
		_ = entries.swarm().listen_on(self.addr.clone())?;

		// send result back
		// TODO: consider what to do if this results with None
		self.response_sender
			.take()
			.unwrap()
			.send(Ok(()))
			.expect("StartListening receiver dropped");
		Ok(())
	}

	fn abort(&mut self, error: Report) {
		// TODO: consider what to do if this results with None
		self.response_sender
			.take()
			.unwrap()
			.send(Err(error))
			.expect("StartListening receiver dropped");
	}
}

struct AddAddress {
	peer_id: PeerId,
	peer_addr: Multiaddr,
}

impl Command for AddAddress {
	fn run(&mut self, mut entries: EventLoopEntries) -> Result<()> {
		_ = entries
			.behavior_mut()
			.kademlia
			.add_address(&self.peer_id, self.peer_addr.clone());

		Ok(())
	}

	fn abort(&mut self, _error: Report) {}
}

struct Bootstrap {
	response_sender: Option<oneshot::Sender<Result<()>>>,
}

impl Command for Bootstrap {
	fn run(&mut self, mut entries: EventLoopEntries) -> Result<()> {
		let query_id = entries.behavior_mut().kademlia.bootstrap()?;

		// insert response channel into KAD Queries pending map
		let response_sender = self.response_sender.take().unwrap();
		entries.insert_query(query_id, super::QueryChannel::Bootstrap(response_sender));
		Ok(())
	}

	fn abort(&mut self, error: Report) {
		// TODO: consider what to do if this results with None
		self.response_sender
			.take()
			.unwrap()
			.send(Err(error))
			.expect("Bootstrap receiver dropped");
	}
}

struct GetKadRecord {
	key: RecordKey,
	response_sender: Option<oneshot::Sender<Result<PeerRecord>>>,
}

impl Command for GetKadRecord {
	fn run(&mut self, mut entries: EventLoopEntries) -> Result<()> {
		let query_id = entries.behavior_mut().kademlia.get_record(self.key.clone());

		// insert response channel into KAD Queries pending map
		let response_sender = self.response_sender.take().unwrap();
		entries.insert_query(query_id, super::QueryChannel::GetRecord(response_sender));
		Ok(())
	}

	fn abort(&mut self, error: Report) {
		// TODO: consider what to do if this results with None
		self.response_sender
			.take()
			.unwrap()
			.send(Err(error))
			.expect("GetKadRecord receiver dropped");
	}
}

struct PutKadRecord {
	records: Vec<Record>,
	quorum: Quorum,
	block_num: u32,
}

// `active_blocks` is a list of cell counts for each block we monitor for PUT op. results
impl Command for PutKadRecord {
	fn run(&mut self, mut entries: EventLoopEntries) -> Result<()> {
		entries
			.active_blocks
			.entry(self.block_num)
			// Increase the total cell count we monitor if the block entry already exists
			.and_modify(|block| block.increase_block_stat_counters(self.records.len()))
			// Initiate counting for the new block if the block doesn't exist
			.or_insert(BlockStat {
				total_count: self.records.len(),
				remaining_counter: self.records.len(),
				success_counter: 0,
				error_counter: 0,
				time_stat: 0,
			});

		for record in self.records.clone() {
			let query_id = entries
				.behavior_mut()
				.kademlia
				.put_record(record, self.quorum)
				.expect("Unable to perform Kademlia PUT operation.");
			entries.insert_query(query_id, QueryChannel::PutRecord);
		}
		Ok(())
	}

	fn abort(&mut self, _: Report) {}
}

struct CountConnectedPeers {
	response_sender: Option<oneshot::Sender<Result<usize>>>,
}

impl Command for CountConnectedPeers {
	fn run(&mut self, entries: EventLoopEntries) -> Result<()> {
		// send result back
		// TODO: consider what to do if this results with None
		self.response_sender
			.take()
			.unwrap()
			.send(Ok(entries.swarm.network_info().num_peers()))
			.expect("CountDHTPeers receiver dropped");
		Ok(())
	}

	fn abort(&mut self, error: Report) {
		// TODO: consider what to do if this results with None
		self.response_sender
			.take()
			.unwrap()
			.send(Err(error))
			.expect("CountDHTPeers receiver dropped");
	}
}

struct ListConnectedPeers {
	response_sender: Option<oneshot::Sender<Result<Vec<String>>>>,
}

impl Command for ListConnectedPeers {
	fn run(&mut self, entries: EventLoopEntries) -> Result<()> {
		let connected_peer_list = entries
			.swarm
			.connected_peers()
			.map(|peer_id| peer_id.to_string())
			.collect::<Vec<_>>();

		// send result back
		// TODO: consider what to do if this results with None
		self.response_sender
			.take()
			.unwrap()
			.send(Ok(connected_peer_list))
			.expect("CountDHTPeers receiver dropped");
		Ok(())
	}

	fn abort(&mut self, error: Report) {
		// TODO: consider what to do if this results with None
		self.response_sender
			.take()
			.unwrap()
			.send(Err(error))
			.expect("CountDHTPeers receiver dropped");
	}
}

struct GetCellsInDHTPerBlock {
	response_sender: Option<oneshot::Sender<Result<()>>>,
}

impl Command for GetCellsInDHTPerBlock {
	fn run(&mut self, mut entries: EventLoopEntries) -> Result<()> {
		let mut occurrence_map = HashMap::new();
		for record in entries.behavior_mut().kademlia.store_mut().records_iter() {
			let vec_key = record.0.to_vec();
			let record_key = str::from_utf8(&vec_key);

			let (block_num, _) = record_key
				.expect("unable to cast key to string")
				.split_once(':')
				.expect("unable to split the key string");

			let count = occurrence_map.entry(block_num.to_string()).or_insert(0);
			*count += 1;
		}
		let mut sorted: Vec<(&String, &i32)> = occurrence_map.iter().collect();
		sorted.sort_by(|a, b| a.0.cmp(b.0));
		for (block_number, cell_count) in sorted {
			trace!(
				"Number of cells in DHT for block {:?}: {}",
				block_number,
				cell_count
			);
		}
		// send result back
		// TODO: consider what to do if this results with None
		self.response_sender
			.take()
			.unwrap()
			.send(Ok(()))
			.expect("GetCellsInDHTPerBlock receiver dropped");
		Ok(())
	}

	fn abort(&mut self, error: Report) {
		// TODO: consider what to do if this results with None
		self.response_sender
			.take()
			.unwrap()
			.send(Err(error))
			.expect("GetCellsInDHTPerBlock receiver dropped");
	}
}

struct GetMultiaddress {
	response_sender: Option<oneshot::Sender<Result<Vec<Multiaddr>>>>,
}

impl Command for GetMultiaddress {
	fn run(&mut self, mut entries: EventLoopEntries) -> Result<()> {
		let last_address = entries
			.swarm()
			.external_addresses()
			.cloned()
			.collect::<Vec<_>>();

		// send result back
		// TODO: consider what to do if this results with None
		self.response_sender
			.take()
			.unwrap()
			.send(Ok(last_address))
			.expect("GetMultiaddress receiver dropped");
		Ok(())
	}

	fn abort(&mut self, error: Report) {
		// TODO: consider what to do if this results with None
		self.response_sender
			.take()
			.unwrap()
			.send(Err(error))
			.expect("GetMultiaddress receiver dropped");
	}
}

struct ReduceKademliaMapSize {
	response_sender: Option<oneshot::Sender<Result<()>>>,
}

impl Command for ReduceKademliaMapSize {
	fn run(&mut self, mut entries: EventLoopEntries) -> Result<()> {
		entries.behavior_mut().kademlia.store_mut().shrink_hashmap();

		// send result back
		// TODO: consider what to do if this results with None
		self.response_sender
			.take()
			.unwrap()
			.send(Ok(()))
			.expect("ReduceKademliaMapSize receiver dropped");
		Ok(())
	}

	fn abort(&mut self, _: Report) {
		// theres should be no errors from running this Command
		debug!("No possible errors for ReduceKademliaMapSize");
	}
}

struct GetKademliaMapSize {
	response_sender: Option<oneshot::Sender<Result<usize>>>,
}

impl Command for GetKademliaMapSize {
	fn run(&mut self, mut entries: EventLoopEntries) -> Result<(), Report> {
		let size = entries
			.behavior_mut()
			.kademlia
			.store_mut()
			.records_iter()
			.count();

		self.response_sender
			.take()
			.unwrap()
			.send(Ok(size))
			.expect("GetKademliaMapSize receiver dropped");
		Ok(())
	}

	fn abort(&mut self, _: Report) {
		// theres should be no errors from running this Command
		debug!("No possible errors for GetKademliaMapSize");
	}
}

struct DialPeer {
	peer_id: PeerId,
	peer_address: Multiaddr,
	response_sender: Option<oneshot::Sender<Result<()>>>,
}

impl Command for DialPeer {
	fn run(&mut self, mut entries: EventLoopEntries) -> Result<()> {
		entries.swarm().dial(
			DialOpts::peer_id(self.peer_id)
				.addresses(vec![self.peer_address.clone()])
				.build(),
		)?;

		// insert response channel into Swarm Events pending map
		entries.insert_swarm_event(self.peer_id, self.response_sender.take().unwrap());
		Ok(())
	}

	fn abort(&mut self, error: Report) {
		// TODO: consider what to do if this results with None
		self.response_sender
			.take()
			.unwrap()
			.send(Err(error))
			.expect("DialPeer receiver dropped");
	}
}

struct AddAutonatServer {
	peer_id: PeerId,
	address: Multiaddr,
	response_sender: Option<oneshot::Sender<Result<()>>>,
}

impl Command for AddAutonatServer {
	fn run(&mut self, mut entries: EventLoopEntries) -> Result<()> {
		entries
			.behavior_mut()
			.auto_nat
			.add_server(self.peer_id, Some(self.address.clone()));

		// send result back
		// TODO: consider what to do if this results with None
		self.response_sender
			.take()
			.unwrap()
			.send(Ok(()))
			.expect("AddAutonatServer receiver dropped");
		Ok(())
	}

	fn abort(&mut self, _: Report) {
		// theres should be no errors from running this Command
		debug!("No possible errors for AddAutonatServer command");
	}
}

impl Client {
	pub fn new(sender: CommandSender, dht_parallelization_limit: usize, ttl: u64) -> Self {
		Self {
			command_sender: sender,
			dht_parallelization_limit,
			ttl,
		}
	}

	async fn execute_sync<F, T>(&self, command_with_sender: F) -> Result<T>
	where
		F: FnOnce(oneshot::Sender<Result<T>>) -> SendableCommand,
	{
		let (response_sender, response_receiver) = oneshot::channel();
		let command = command_with_sender(response_sender);
		self.command_sender
			.send(command)
			.wrap_err("receiver should not be dropped")?;
		response_receiver
			.await
			.wrap_err("sender should not be dropped")?
	}

	pub async fn start_listening(&self, addr: Multiaddr) -> Result<()> {
		self.execute_sync(|response_sender| {
			Box::new(StartListening {
				addr,
				response_sender: Some(response_sender),
			})
		})
		.await
	}

	pub async fn add_address(&self, peer_id: PeerId, peer_addr: Multiaddr) -> Result<()> {
		self.command_sender
			.send(Box::new(AddAddress { peer_id, peer_addr }))
			.context("failed to add address to the routing table")
	}

	pub async fn dial_peer(&self, peer_id: PeerId, peer_address: Multiaddr) -> Result<()> {
		self.execute_sync(|response_sender| {
			Box::new(DialPeer {
				peer_id,
				peer_address,
				response_sender: Some(response_sender),
			})
		})
		.await
	}

	pub async fn bootstrap(&self) -> Result<()> {
		self.execute_sync(|response_sender| {
			Box::new(Bootstrap {
				response_sender: Some(response_sender),
			})
		})
		.await
	}

	pub async fn add_autonat_server(&self, peer_id: PeerId, address: Multiaddr) -> Result<()> {
		self.execute_sync(|response_sender| {
			Box::new(AddAutonatServer {
				peer_id,
				address,
				response_sender: Some(response_sender),
			})
		})
		.await
	}

	pub async fn bootstrap_on_startup(&self, nodes: Vec<(PeerId, Multiaddr)>) -> Result<()> {
		for (peer, addr) in nodes {
			self.dial_peer(peer, addr.clone())
				.await
				.wrap_err("Dialing Bootstrap peer failed.")?;
			self.add_address(peer, addr.clone()).await?;

			self.add_autonat_server(peer, addr).await?;
		}
		self.bootstrap().await
	}

	async fn get_kad_record(&self, key: RecordKey) -> Result<PeerRecord> {
		self.execute_sync(|response_sender| {
			Box::new(GetKadRecord {
				key,
				response_sender: Some(response_sender),
			})
		})
		.await
	}

	async fn put_kad_record(
		&self,
		records: Vec<Record>,
		quorum: Quorum,
		block_num: u32,
	) -> Result<()> {
		self.command_sender
			.send(Box::new(PutKadRecord {
				records,
				quorum,
				block_num,
			}))
			.context("receiver should not be dropped")
	}

	pub async fn count_dht_entries(&self) -> Result<usize> {
		self.execute_sync(|response_sender| {
			Box::new(CountConnectedPeers {
				response_sender: Some(response_sender),
			})
		})
		.await
	}

	pub async fn list_connected_peers(&self) -> Result<Vec<String>> {
		self.execute_sync(|response_sender| {
			Box::new(ListConnectedPeers {
				response_sender: Some(response_sender),
			})
		})
		.await
	}

	async fn get_multiaddress(&self) -> Result<Vec<Multiaddr>> {
		self.execute_sync(|response_sender| {
			Box::new(GetMultiaddress {
				response_sender: Some(response_sender),
			})
		})
		.await
	}

	// Reduces the size of Kademlias underlying hashmap
	pub async fn shrink_kademlia_map(&self) -> Result<()> {
		self.execute_sync(|response_sender| {
			Box::new(ReduceKademliaMapSize {
				response_sender: Some(response_sender),
			})
		})
		.await
	}

	pub async fn get_kademlia_map_size(&self) -> Result<usize> {
		self.execute_sync(|response_sender| {
			Box::new(GetKademliaMapSize {
				response_sender: Some(response_sender),
			})
		})
		.await
	}

	pub async fn prune_expired_records(&self) -> Result<usize> {
		self.execute_sync(|response_sender| {
			Box::new(PruneExpiredRecords {
				now: Instant::now(),
				response_sender: Some(response_sender),
			})
		})
		.await
	}

	// Since callers ignores DHT errors, debug logs are used to observe DHT behavior.
	// Return type assumes that cell is not found in case when error is present.
	async fn fetch_cell_from_dht(&self, block_number: u32, position: Position) -> Option<Cell> {
		let reference = position.reference(block_number);
		let record_key = RecordKey::from(reference.as_bytes().to_vec());

		trace!("Getting DHT record for reference {}", reference);

		match self.get_kad_record(record_key).await {
			Ok(peer_record) => {
				trace!("Fetched cell {reference} from the DHT");

				let try_content: Result<[u8; config::COMMITMENT_SIZE + config::CHUNK_SIZE], _> =
					peer_record.record.value.try_into();

				let Ok(content) = try_content else {
					debug!("Cannot convert cell {reference} into 80 bytes");
					return None;
				};

				Some(Cell { position, content })
			},
			Err(error) => {
				trace!("Cell {reference} not found in the DHT: {error}");
				None
			},
		}
	}

	async fn fetch_row_from_dht(
		&self,
		block_number: u32,
		row_index: u32,
	) -> Option<(u32, Vec<u8>)> {
		let row_index = RowIndex(row_index);
		let reference = row_index.reference(block_number);
		let record_key = RecordKey::from(reference.as_bytes().to_vec());

		trace!("Getting DHT record for reference {}", reference);

		match self.get_kad_record(record_key).await {
			Ok(peer_record) => Some((row_index.0, peer_record.record.value)),
			Err(error) => {
				debug!("Row {reference} not found in the DHT: {error}");
				None
			},
		}
	}

	/// Fetches cells from DHT.
	/// Returns fetched cells and unfetched positions (so we can try RPC fetch).
	///
	/// # Arguments
	///
	/// * `block_number` - Block number
	/// * `positions` - Cell positions to fetch
	pub async fn fetch_cells_from_dht(
		&self,
		block_number: u32,
		positions: &[Position],
	) -> (Vec<Cell>, Vec<Position>) {
		let mut cells = Vec::<Option<Cell>>::with_capacity(positions.len());

		for positions in positions.chunks(self.dht_parallelization_limit) {
			let fetch = |&position| self.fetch_cell_from_dht(block_number, position);
			let results = join_all(positions.iter().map(fetch)).await;
			cells.extend(results.into_iter().collect::<Vec<_>>());
		}

		let unfetched = cells
			.iter()
			.zip(positions)
			.filter(|(cell, _)| cell.is_none())
			.map(|(_, &position)| position)
			.collect::<Vec<_>>();

		let fetched = cells.into_iter().flatten().collect();

		(fetched, unfetched)
	}

	/// Fetches rows from DHT.
	/// Returns fetched rows and unfetched row indexes (so we can try RPC fetch).
	///
	/// # Arguments
	///
	/// * `block_number` - Block number
	/// * `rows` - Row indexes to fetch
	pub async fn fetch_rows_from_dht(
		&self,
		block_number: u32,
		dimensions: Dimensions,
		row_indexes: &[u32],
	) -> Vec<Option<Vec<u8>>> {
		let mut rows = vec![None; dimensions.extended_rows() as usize];
		for row_indexes in row_indexes.chunks(self.dht_parallelization_limit) {
			let fetch = |row| self.fetch_row_from_dht(block_number, row);
			let fetched_rows = join_all(row_indexes.iter().cloned().map(fetch)).await;
			for (row_index, row) in fetched_rows.into_iter().flatten() {
				rows[row_index as usize] = Some(row);
			}
		}
		rows
	}

	async fn insert_into_dht(&self, records: Vec<(String, Record)>, block_num: u32) -> Result<()> {
		if records.is_empty() {
			return Err(eyre!("Cant send empty record list."));
		}
		self.put_kad_record(
			records.into_iter().map(|e| e.1).collect(),
			Quorum::One,
			block_num,
		)
		.await
	}

	/// Inserts cells into the DHT.
	/// There is no rollback, and errors will be logged and skipped,
	/// which means that we cannot rely on error logs as alert mechanism.
	/// Returns the success rate of the PUT operations measured by dividing
	/// the number of returned errors with the total number of input cells
	///
	/// # Arguments
	///
	/// * `block` - Block number
	/// * `cells` - Matrix cells to store into DHT
	pub async fn insert_cells_into_dht(&self, block: u32, cells: Vec<Cell>) -> Result<()> {
		let records: Vec<_> = cells
			.into_iter()
			.map(DHTCell)
			.map(|cell| (cell.reference(block), cell.dht_record(block, self.ttl)))
			.collect::<Vec<_>>();
		self.insert_into_dht(records, block).await
	}

	/// Inserts rows into the DHT.
	/// There is no rollback, and errors will be logged and skipped,
	/// which means that we cannot rely on error logs as alert mechanism.
	/// Returns the success rate of the PUT operations measured by dividing
	/// the number of returned errors with the total number of input rows
	///
	/// # Arguments
	///
	/// * `block` - Block number
	/// * `rows` - Matrix rows to store into DHT
	pub async fn insert_rows_into_dht(
		&self,
		block: u32,
		rows: Vec<(RowIndex, Vec<u8>)>,
	) -> Result<()> {
		let records: Vec<_> = rows
			.into_iter()
			.map(DHTRow)
			.map(|row| (row.reference(block), row.dht_record(block, self.ttl)))
			.collect::<Vec<_>>();

		self.insert_into_dht(records, block).await
	}

<<<<<<< HEAD
	pub async fn get_multiaddress_and_ip(&self) -> Result<Vec<String>> {
		let addr = self
			.get_multiaddress()
			.await?
			.into_iter()
			.map(|addr| addr.to_string())
			.collect::<Vec<_>>();

		Ok(addr)
=======
	pub async fn get_ip(&self) -> Result<String> {
		let addr = self.get_multiaddress().await?;
		for protocol in &addr {
			match protocol {
				Protocol::Ip4(ip) => return Ok(ip.to_string()),
				Protocol::Ip6(ip) => return Ok(ip.to_string()),
				_ => continue,
			}
		}
		Err(eyre!("No IP Address was present in Multiaddress"))
>>>>>>> 3f784938
	}
}<|MERGE_RESOLUTION|>--- conflicted
+++ resolved
@@ -11,6 +11,7 @@
 };
 use libp2p::{
 	kad::{PeerRecord, Quorum, Record, RecordKey},
+	multiaddr::Protocol,
 	swarm::dial_opts::DialOpts,
 	Multiaddr, PeerId,
 };
@@ -808,27 +809,17 @@
 		self.insert_into_dht(records, block).await
 	}
 
-<<<<<<< HEAD
-	pub async fn get_multiaddress_and_ip(&self) -> Result<Vec<String>> {
-		let addr = self
-			.get_multiaddress()
-			.await?
-			.into_iter()
-			.map(|addr| addr.to_string())
-			.collect::<Vec<_>>();
-
-		Ok(addr)
-=======
 	pub async fn get_ip(&self) -> Result<String> {
-		let addr = self.get_multiaddress().await?;
-		for protocol in &addr {
-			match protocol {
-				Protocol::Ip4(ip) => return Ok(ip.to_string()),
-				Protocol::Ip6(ip) => return Ok(ip.to_string()),
-				_ => continue,
+		let addrs = self.get_multiaddress().await?;
+		for addr in &addrs {
+			for protocol in addr {
+				match protocol {
+					Protocol::Ip4(ip) => return Ok(ip.to_string()),
+					Protocol::Ip6(ip) => return Ok(ip.to_string()),
+					_ => continue,
+				}
 			}
 		}
 		Err(eyre!("No IP Address was present in Multiaddress"))
->>>>>>> 3f784938
 	}
 }