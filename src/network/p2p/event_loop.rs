--- conflicted
+++ resolved
@@ -488,8 +488,6 @@
 							"External reachability confirmed on address: {}",
 							address.to_string()
 						);
-<<<<<<< HEAD
-=======
 						if let Some(multiaddress) = self
 							.swarm
 							.external_addresses()
@@ -509,7 +507,6 @@
 								metrics.set_multiaddress("".to_string()).await;
 							}
 						}
->>>>>>> 3f784938
 					},
 					SwarmEvent::ConnectionEstablished { peer_id, .. } => {
 						metrics.count(MetricCounter::ConnectionEstablished).await;
