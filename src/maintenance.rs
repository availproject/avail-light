--- conflicted
+++ resolved
@@ -42,19 +42,8 @@
 		.await
 		.wrap_err("Unable to get Kademlia map size")?;
 
-<<<<<<< HEAD
-	// Get last confirmed external multiaddress
-	if let Ok(multiaddrs) = p2p_client.get_multiaddress_and_ip().await {
-		debug!("Confirmed external multiaddresses: {:?}", multiaddrs);
-		if let Some(last_confirmed_ma) = multiaddrs.last() {
-			metrics
-				.set_multiaddress(last_confirmed_ma.to_string())
-				.await;
-		}
-=======
 	if let Ok(ip) = p2p_client.get_ip().await {
 		metrics.set_ip(ip).await;
->>>>>>> 3f784938
 	}
 
 	let peers_num = p2p_client.count_dht_entries().await?;
