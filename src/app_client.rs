//! Application client for data fetching and reconstruction.
//!
//! App client is enabled when app_id is configured and greater than 0 in avail-light configuration. [`Light client`](super::light_client) triggers application client if block is verified with high enough confidence. Currently [`run`] function is separate task and doesn't block main thread.
//!
//! # Flow
//!
<<<<<<< HEAD
//! * Download app specific data cells from DHT
//! * Download missing app specific data cells from the full node
//! * If some cells are still missing
//!     * Download related columns from DHT (excluding downloaded cells)
//!     * If reconstruction with downloaded cells is not possible, download related columns from full node (excluding downloaded cells)
//! * Verify downloaded data cells
//! * Insert cells downloaded from full node into DHT
//! * Decode (or reconstruct if app specific data cells are missing), and store it into local database under the `app_id:block_number` key
=======
//! Get app data rows from node
//! Verify commitment equality for each row
//! Decode app data and store it into local database under the `app_id:block_number` key
>>>>>>> f2e5a6a6
//!
//! # Notes
//!
//! If application client fails to run or stops its execution, error is logged, and other tasks continue with execution.

use anyhow::{Context, Result};
use dusk_plonk::commitment_scheme::kzg10::PublicParameters;
<<<<<<< HEAD
use kate_recovery::com::{
	app_specific_cells, app_specific_column_cells, decode_app_extrinsics,
	reconstruct_app_extrinsics, Cell, DataCell, ExtendedMatrixDimensions, Position,
=======

use kate_recovery::{
	com::decode_app_extrinsics, config::CHUNK_SIZE, data::DataCell, matrix::Position,
>>>>>>> f2e5a6a6
};
use rocksdb::DB;
use std::sync::{mpsc::Receiver, Arc};
use tracing::{error, info, instrument};

use crate::{
<<<<<<< HEAD
	data::{fetch_cells_from_dht, insert_into_dht, store_encoded_data_in_db},
	network::Client,
	proof::verify_proof,
	rpc::get_kate_proof,
=======
	data::store_encoded_data_in_db,
	rpc::get_kate_app_data,
>>>>>>> f2e5a6a6
	types::{AppClientConfig, ClientMsg},
};

fn new_data_cell(row: usize, col: usize, data: &[u8]) -> Result<DataCell> {
	Ok(DataCell {
		position: Position {
			row: row.try_into()?,
			col: col.try_into()?,
		},
		data: data.try_into()?,
	})
}

fn data_cells_from_row(row: usize, row_data: &[u8]) -> Result<Vec<DataCell>> {
	row_data
		.chunks_exact(CHUNK_SIZE)
		.enumerate()
		.map(move |(col, data)| new_data_cell(row, col, data))
		.collect::<Result<Vec<DataCell>>>()
}

fn data_cells_from_rows(rows: Vec<Option<Vec<u8>>>) -> Result<Vec<DataCell>> {
	Ok(rows
		.into_iter()
		.enumerate() // Add row indexes
		.filter_map(|(row, row_data)| row_data.map(|data| (row, data))) // Remove None rows
		.map(|(row, data)| data_cells_from_row(row, &data))
		.collect::<Result<Vec<Vec<DataCell>>, _>>()?
		.into_iter()
		.flatten()
		.collect::<Vec<_>>())
}

#[instrument(skip_all, fields(block = block.block_num), level = "trace")]
async fn process_block(
<<<<<<< HEAD
	cfg: &AppClientConfig,
	network_client: &Client,
=======
>>>>>>> f2e5a6a6
	db: Arc<DB>,
	rpc_url: &str,
	app_id: u32,
	block: &ClientMsg,
	pp: PublicParameters,
) -> Result<()> {
	let block_number = block.block_num;
	let commitments = &block.commitment;

	let rows = get_kate_app_data(rpc_url, block.header_hash, app_id).await?;
	let rows_count = rows.iter().filter(|&o| Option::is_some(o)).count();
	info!(block_number, "Found {rows_count} rows for app {app_id}");

<<<<<<< HEAD
	let (mut dht_cells, unfetched) = fetch_cells_from_dht(
		network_client,
		block.number,
		data_positions,
		cfg.dht_parallelization_limit,
	)
	.await
	.context("Failed to fetch data cells from DHT")?;

	info!(
		block_number,
		"Fetched {count} cells from DHT",
		count = dht_cells.len()
	);
=======
	let is_verified = kate_recovery::commitments::verify_equality(
		&pp,
		commitments,
		&rows,
		&block.lookup,
		&block.dimensions,
		app_id,
	)?;

	info!(block_number, "Block verified: {is_verified}");
>>>>>>> f2e5a6a6

	if is_verified {
		let data_cells = data_cells_from_rows(rows)
			.context("Failed to create data cells from rows got from RPC")?;

<<<<<<< HEAD
			rpc_cells.append(&mut query_cells);
		}
	}
	info!(
		block_number,
		"Fetched {count} cells from RPC",
		count = rpc_cells.len()
	);
	let reconstruct = data_positions.len() > (dht_cells.len() + rpc_cells.len());

	if reconstruct {
		let fetched = [dht_cells.as_slice(), rpc_cells.as_slice()].concat();
		let column_positions = diff_positions(column_positions, &fetched);
		let (mut column_dht_cells, unfetched) = fetch_cells_from_dht(
			network_client,
			block_number,
			&column_positions,
			cfg.dht_parallelization_limit,
		)
		.await
		.context("Failed to fetch column cells from DHT")?;

		info!(
			block_number,
			"Fetched {count} cells from DHT for reconstruction",
			count = column_dht_cells.len()
		);

		dht_cells.append(&mut column_dht_cells);
		let columns = columns(&column_positions);
		let fetched = [dht_cells.as_slice(), rpc_cells.as_slice()].concat();
		if !can_reconstruct(&block.dimensions, &columns, &fetched) && !cfg.disable_rpc {
			let mut column_rpc_cells = get_kate_proof(rpc_url, block_number, unfetched)
				.await
				.context("Failed to get column cells from node RPC")?;

			info!(
				block_number,
				"Fetched {count} cells from RPC for reconstruction",
				count = column_rpc_cells.len()
			);

			rpc_cells.append(&mut column_rpc_cells);
		}
	};

	let cells = [dht_cells.as_slice(), rpc_cells.as_slice()].concat();

	let verified = verify_proof(
		block_number,
		block.dimensions.rows as u16,
		block.dimensions.cols as u16,
		&cells,
		block.commitment.clone(),
		pp,
	);

	info!(block_number, "Completed {verified} verification rounds");

	if cells.len() > verified {
		return Err(anyhow!("{} cells are not verified", cells.len() - verified));
	}

	insert_into_dht(
		network_client,
		block.number,
		rpc_cells,
		cfg.dht_parallelization_limit,
		cfg.ttl,
	)
	.await;

	info!(block_number, "Cells inserted into DHT");

	let data_cells = cells.into_iter().map(DataCell::from).collect::<Vec<_>>();
	let data = if reconstruct {
		reconstruct_app_extrinsics(&block.lookup, &block.dimensions, data_cells, app_id)
			.context("Failed to reconstruct app extrinsics")?
	} else {
		decode_app_extrinsics(&block.lookup, &block.dimensions, data_cells, app_id)
			.context("Failed to decode app extrinsics")?
	};

	store_encoded_data_in_db(db, app_id, block_number, &data)
		.context("Failed to store data into database")?;
	info!(
		block_number,
		"Stored {count} bytes into database",
		count = data.iter().fold(0usize, |acc, x| acc + x.len())
	);
=======
		let data = decode_app_extrinsics(&block.lookup, &block.dimensions, data_cells, app_id)
			.context("Failed to decode app extrinsics")?;

		store_encoded_data_in_db(db, app_id, block_number, &data)
			.context("Failed to store data into database")?;

		info!(
			block_number,
			"Stored {count} bytes into database",
			count = data.iter().fold(0usize, |acc, x| acc + x.len())
		);
	}

>>>>>>> f2e5a6a6
	Ok(())
}

/// Runs application client.
///
/// # Arguments
///
/// * `cfg` - Application client configuration
<<<<<<< HEAD
/// * `swarm` - Reference to Libp2p swarm component
=======
>>>>>>> f2e5a6a6
/// * `db` - Database to store data inot DB
/// * `rpc_url` - Node's RPC URL for fetching data unavailable in DHT (if configured)
/// * `app_id` - Application ID
/// * `block_receive` - Channel used to receive header of verified block
/// * `pp` - Public parameters (i.e. SRS) needed for proof verification
pub async fn run(
<<<<<<< HEAD
	cfg: AppClientConfig,
	network_client: Client,
=======
	_cfg: AppClientConfig,
>>>>>>> f2e5a6a6
	db: Arc<DB>,
	rpc_url: String,
	app_id: u32,
	block_receive: Receiver<ClientMsg>,
	pp: PublicParameters,
) {
	info!("Starting for app {app_id}...");

	for block in block_receive {
		let block_number = block.block_num;

<<<<<<< HEAD
		match (
			app_specific_cells(&block.lookup, &block.dimensions, app_id),
			app_specific_column_cells(&block.lookup, &block.dimensions, app_id),
		) {
			(Some(data_positions), Some(column_positions)) => {
				if let Err(error) = process_block(
					&cfg,
					&network_client,
					db.clone(),
					&rpc_url,
					app_id,
					&block,
					&data_positions,
					&column_positions,
					pp.clone(),
				)
				.await
				{
					error!(block_number, "Cannot process block: {error}");
					continue;
				}
			},
			(_, _) => info!(block_number, "No cells for app {app_id}"),
		}
	}
}

/// Struct used to decode avail extrinsic
#[derive(Serialize, Debug, Clone, PartialEq, Eq, Default)]
pub struct AvailExtrinsic {
	pub app_id: u32,
	pub signature: Option<MultiSignature>,
	#[serde(serialize_with = "as_string")]
	pub data: Vec<u8>,
}

fn as_string<S>(t: &Vec<u8>, serializer: S) -> Result<S::Ok, S::Error>
where
	S: Serializer,
{
	sp_core::bytes::serialize(t, serializer)
}

/// Type used to decode signed extra in avail extrinsic
pub type AvailSignedExtra = ((), (), (), AvailMortality, Nonce, (), Balance, u32);

/// Struct used to decode balance in signed extra
#[derive(Decode)]
pub struct Balance(#[codec(compact)] u128);

/// Struct used to decode nonce in signed extra
#[derive(Decode)]
pub struct Nonce(#[codec(compact)] u32);

/// Struct used to decode mortaliy in signed extra
pub enum AvailMortality {
	Immortal,
	Mortal(u64, u64),
}
=======
		info!(block_number, "Block available");
>>>>>>> f2e5a6a6

		if block.dimensions.cols == 0 {
			continue;
		}

		if block
			.lookup
			.index
			.iter()
			.filter(|&(id, _)| id == &app_id)
			.count() == 0
		{
			info!(block_number, "No cells for app {app_id}");
			continue;
		}

		if let Err(error) = process_block(db.clone(), &rpc_url, app_id, &block, pp.clone()).await {
			error!(block_number, "Cannot process block: {error}");
		}
	}
}<|MERGE_RESOLUTION|>--- conflicted
+++ resolved
@@ -4,20 +4,9 @@
 //!
 //! # Flow
 //!
-<<<<<<< HEAD
-//! * Download app specific data cells from DHT
-//! * Download missing app specific data cells from the full node
-//! * If some cells are still missing
-//!     * Download related columns from DHT (excluding downloaded cells)
-//!     * If reconstruction with downloaded cells is not possible, download related columns from full node (excluding downloaded cells)
-//! * Verify downloaded data cells
-//! * Insert cells downloaded from full node into DHT
-//! * Decode (or reconstruct if app specific data cells are missing), and store it into local database under the `app_id:block_number` key
-=======
 //! Get app data rows from node
 //! Verify commitment equality for each row
 //! Decode app data and store it into local database under the `app_id:block_number` key
->>>>>>> f2e5a6a6
 //!
 //! # Notes
 //!
@@ -25,30 +14,17 @@
 
 use anyhow::{Context, Result};
 use dusk_plonk::commitment_scheme::kzg10::PublicParameters;
-<<<<<<< HEAD
-use kate_recovery::com::{
-	app_specific_cells, app_specific_column_cells, decode_app_extrinsics,
-	reconstruct_app_extrinsics, Cell, DataCell, ExtendedMatrixDimensions, Position,
-=======
-
 use kate_recovery::{
 	com::decode_app_extrinsics, config::CHUNK_SIZE, data::DataCell, matrix::Position,
->>>>>>> f2e5a6a6
 };
 use rocksdb::DB;
 use std::sync::{mpsc::Receiver, Arc};
 use tracing::{error, info, instrument};
 
 use crate::{
-<<<<<<< HEAD
-	data::{fetch_cells_from_dht, insert_into_dht, store_encoded_data_in_db},
 	network::Client,
-	proof::verify_proof,
-	rpc::get_kate_proof,
-=======
 	data::store_encoded_data_in_db,
 	rpc::get_kate_app_data,
->>>>>>> f2e5a6a6
 	types::{AppClientConfig, ClientMsg},
 };
 
@@ -84,11 +60,6 @@
 
 #[instrument(skip_all, fields(block = block.block_num), level = "trace")]
 async fn process_block(
-<<<<<<< HEAD
-	cfg: &AppClientConfig,
-	network_client: &Client,
-=======
->>>>>>> f2e5a6a6
 	db: Arc<DB>,
 	rpc_url: &str,
 	app_id: u32,
@@ -102,22 +73,6 @@
 	let rows_count = rows.iter().filter(|&o| Option::is_some(o)).count();
 	info!(block_number, "Found {rows_count} rows for app {app_id}");
 
-<<<<<<< HEAD
-	let (mut dht_cells, unfetched) = fetch_cells_from_dht(
-		network_client,
-		block.number,
-		data_positions,
-		cfg.dht_parallelization_limit,
-	)
-	.await
-	.context("Failed to fetch data cells from DHT")?;
-
-	info!(
-		block_number,
-		"Fetched {count} cells from DHT",
-		count = dht_cells.len()
-	);
-=======
 	let is_verified = kate_recovery::commitments::verify_equality(
 		&pp,
 		commitments,
@@ -128,104 +83,11 @@
 	)?;
 
 	info!(block_number, "Block verified: {is_verified}");
->>>>>>> f2e5a6a6
 
 	if is_verified {
 		let data_cells = data_cells_from_rows(rows)
 			.context("Failed to create data cells from rows got from RPC")?;
 
-<<<<<<< HEAD
-			rpc_cells.append(&mut query_cells);
-		}
-	}
-	info!(
-		block_number,
-		"Fetched {count} cells from RPC",
-		count = rpc_cells.len()
-	);
-	let reconstruct = data_positions.len() > (dht_cells.len() + rpc_cells.len());
-
-	if reconstruct {
-		let fetched = [dht_cells.as_slice(), rpc_cells.as_slice()].concat();
-		let column_positions = diff_positions(column_positions, &fetched);
-		let (mut column_dht_cells, unfetched) = fetch_cells_from_dht(
-			network_client,
-			block_number,
-			&column_positions,
-			cfg.dht_parallelization_limit,
-		)
-		.await
-		.context("Failed to fetch column cells from DHT")?;
-
-		info!(
-			block_number,
-			"Fetched {count} cells from DHT for reconstruction",
-			count = column_dht_cells.len()
-		);
-
-		dht_cells.append(&mut column_dht_cells);
-		let columns = columns(&column_positions);
-		let fetched = [dht_cells.as_slice(), rpc_cells.as_slice()].concat();
-		if !can_reconstruct(&block.dimensions, &columns, &fetched) && !cfg.disable_rpc {
-			let mut column_rpc_cells = get_kate_proof(rpc_url, block_number, unfetched)
-				.await
-				.context("Failed to get column cells from node RPC")?;
-
-			info!(
-				block_number,
-				"Fetched {count} cells from RPC for reconstruction",
-				count = column_rpc_cells.len()
-			);
-
-			rpc_cells.append(&mut column_rpc_cells);
-		}
-	};
-
-	let cells = [dht_cells.as_slice(), rpc_cells.as_slice()].concat();
-
-	let verified = verify_proof(
-		block_number,
-		block.dimensions.rows as u16,
-		block.dimensions.cols as u16,
-		&cells,
-		block.commitment.clone(),
-		pp,
-	);
-
-	info!(block_number, "Completed {verified} verification rounds");
-
-	if cells.len() > verified {
-		return Err(anyhow!("{} cells are not verified", cells.len() - verified));
-	}
-
-	insert_into_dht(
-		network_client,
-		block.number,
-		rpc_cells,
-		cfg.dht_parallelization_limit,
-		cfg.ttl,
-	)
-	.await;
-
-	info!(block_number, "Cells inserted into DHT");
-
-	let data_cells = cells.into_iter().map(DataCell::from).collect::<Vec<_>>();
-	let data = if reconstruct {
-		reconstruct_app_extrinsics(&block.lookup, &block.dimensions, data_cells, app_id)
-			.context("Failed to reconstruct app extrinsics")?
-	} else {
-		decode_app_extrinsics(&block.lookup, &block.dimensions, data_cells, app_id)
-			.context("Failed to decode app extrinsics")?
-	};
-
-	store_encoded_data_in_db(db, app_id, block_number, &data)
-		.context("Failed to store data into database")?;
-	info!(
-		block_number,
-		"Stored {count} bytes into database",
-		count = data.iter().fold(0usize, |acc, x| acc + x.len())
-	);
-=======
 		let data = decode_app_extrinsics(&block.lookup, &block.dimensions, data_cells, app_id)
 			.context("Failed to decode app extrinsics")?;
 
@@ -238,8 +100,6 @@
 			count = data.iter().fold(0usize, |acc, x| acc + x.len())
 		);
 	}
-
->>>>>>> f2e5a6a6
 	Ok(())
 }
 
@@ -248,22 +108,13 @@
 /// # Arguments
 ///
 /// * `cfg` - Application client configuration
-<<<<<<< HEAD
-/// * `swarm` - Reference to Libp2p swarm component
-=======
->>>>>>> f2e5a6a6
 /// * `db` - Database to store data inot DB
 /// * `rpc_url` - Node's RPC URL for fetching data unavailable in DHT (if configured)
 /// * `app_id` - Application ID
 /// * `block_receive` - Channel used to receive header of verified block
 /// * `pp` - Public parameters (i.e. SRS) needed for proof verification
 pub async fn run(
-<<<<<<< HEAD
-	cfg: AppClientConfig,
-	network_client: Client,
-=======
 	_cfg: AppClientConfig,
->>>>>>> f2e5a6a6
 	db: Arc<DB>,
 	rpc_url: String,
 	app_id: u32,
@@ -275,69 +126,7 @@
 	for block in block_receive {
 		let block_number = block.block_num;
 
-<<<<<<< HEAD
-		match (
-			app_specific_cells(&block.lookup, &block.dimensions, app_id),
-			app_specific_column_cells(&block.lookup, &block.dimensions, app_id),
-		) {
-			(Some(data_positions), Some(column_positions)) => {
-				if let Err(error) = process_block(
-					&cfg,
-					&network_client,
-					db.clone(),
-					&rpc_url,
-					app_id,
-					&block,
-					&data_positions,
-					&column_positions,
-					pp.clone(),
-				)
-				.await
-				{
-					error!(block_number, "Cannot process block: {error}");
-					continue;
-				}
-			},
-			(_, _) => info!(block_number, "No cells for app {app_id}"),
-		}
-	}
-}
-
-/// Struct used to decode avail extrinsic
-#[derive(Serialize, Debug, Clone, PartialEq, Eq, Default)]
-pub struct AvailExtrinsic {
-	pub app_id: u32,
-	pub signature: Option<MultiSignature>,
-	#[serde(serialize_with = "as_string")]
-	pub data: Vec<u8>,
-}
-
-fn as_string<S>(t: &Vec<u8>, serializer: S) -> Result<S::Ok, S::Error>
-where
-	S: Serializer,
-{
-	sp_core::bytes::serialize(t, serializer)
-}
-
-/// Type used to decode signed extra in avail extrinsic
-pub type AvailSignedExtra = ((), (), (), AvailMortality, Nonce, (), Balance, u32);
-
-/// Struct used to decode balance in signed extra
-#[derive(Decode)]
-pub struct Balance(#[codec(compact)] u128);
-
-/// Struct used to decode nonce in signed extra
-#[derive(Decode)]
-pub struct Nonce(#[codec(compact)] u32);
-
-/// Struct used to decode mortaliy in signed extra
-pub enum AvailMortality {
-	Immortal,
-	Mortal(u64, u64),
-}
-=======
 		info!(block_number, "Block available");
->>>>>>> f2e5a6a6
 
 		if block.dimensions.cols == 0 {
 			continue;
