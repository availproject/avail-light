use async_trait::async_trait;
use color_eyre::Result;
use opentelemetry_api::{
	global,
	metrics::{Counter, Meter},
	KeyValue,
};
use opentelemetry_otlp::{ExportConfig, Protocol, WithExportConfig};
use std::{collections::HashMap, time::Duration};
use tokio::sync::RwLock;

use super::MetricCounter;

const ATTRIBUTE_NUMBER: usize = 8;

#[derive(Debug)]
pub struct Metrics {
	meter: Meter,
	counters: HashMap<String, Counter<u64>>,
	attributes: MetricAttributes,
}

#[derive(Debug)]
pub struct MetricAttributes {
	pub role: String,
	pub peer_id: String,
	pub ip: RwLock<String>,
	pub multiaddress: RwLock<String>,
	pub origin: String,
	pub avail_address: String,
	pub operating_mode: String,
	pub partition_size: String,
}

impl Metrics {
	async fn attributes(&self) -> [KeyValue; ATTRIBUTE_NUMBER] {
		[
			KeyValue::new("version", clap::crate_version!()),
			KeyValue::new("role", self.attributes.role.clone()),
			KeyValue::new("origin", self.attributes.origin.clone()),
			KeyValue::new("peerID", self.attributes.peer_id.clone()),
			KeyValue::new(
				"multiaddress",
				self.attributes.multiaddress.read().await.clone(),
			),
			KeyValue::new("avail_address", self.attributes.avail_address.clone()),
			KeyValue::new("partition_size", self.attributes.partition_size.clone()),
			KeyValue::new("operating_mode", self.attributes.operating_mode.clone()),
		]
	}

	async fn record_u64(&self, name: &'static str, value: u64) -> Result<()> {
		let instrument = self.meter.u64_observable_gauge(name).try_init()?;
		let attributes = self.attributes().await;
		self.meter
			.register_callback(&[instrument.as_any()], move |observer| {
				observer.observe_u64(&instrument, value, &attributes)
			})?;
		Ok(())
	}

	async fn record_f64(&self, name: &'static str, value: f64) -> Result<()> {
		let instrument = self.meter.f64_observable_gauge(name).try_init()?;
		let attributes = self.attributes().await;
		self.meter
			.register_callback(&[instrument.as_any()], move |observer| {
				observer.observe_f64(&instrument, value, &attributes)
			})?;
		Ok(())
	}

	async fn set_multiaddress(&self, multiaddr: String) {
		let mut m = self.attributes.multiaddress.write().await;
		*m = multiaddr;
	}
}

#[async_trait]
impl super::Metrics for Metrics {
	async fn count(&self, counter: super::MetricCounter) {
		__self.counters[&counter.to_string()].add(1, &__self.attributes().await);
	}

	async fn record(&self, value: super::MetricValue) -> Result<()> {
		match value {
			super::MetricValue::TotalBlockNumber(number) => {
				self.record_u64("total_block_number", number.into()).await?;
			},
			super::MetricValue::DHTFetched(number) => {
				self.record_f64("dht_fetched", number).await?;
			},
			super::MetricValue::DHTFetchedPercentage(number) => {
				self.record_f64("dht_fetched_percentage", number).await?;
			},
			super::MetricValue::DHTFetchDuration(number) => {
				self.record_f64("dht_fetch_duration", number).await?;
			},
			super::MetricValue::NodeRPCFetched(number) => {
				self.record_f64("node_rpc_fetched", number).await?;
			},
			super::MetricValue::NodeRPCFetchDuration(number) => {
				self.record_f64("node_rpc_fetch_duration", number).await?;
			},
			super::MetricValue::BlockConfidence(number) => {
				self.record_f64("block_confidence", number).await?;
			},
			super::MetricValue::BlockConfidenceTreshold(number) => {
				self.record_f64("block_confidence_treshold", number).await?;
			},
			super::MetricValue::RPCCallDuration(number) => {
				self.record_f64("rpc_call_duration", number).await?;
			},
			super::MetricValue::DHTPutDuration(number) => {
				self.record_f64("dht_put_duration", number).await?;
			},
			super::MetricValue::DHTPutSuccess(number) => {
				self.record_f64("dht_put_success", number).await?;
			},
			super::MetricValue::ConnectedPeersNum(number) => {
				self.record_u64("connected_peers_num", number as u64)
					.await?;
			},
			super::MetricValue::HealthCheck() => {
				self.record_u64("up", 1).await?;
			},
			super::MetricValue::BlockProcessingDelay(number) => {
				self.record_f64("block_processing_delay", number).await?;
			},
			super::MetricValue::ReplicationFactor(number) => {
				self.record_f64("replication_factor", number as f64).await?;
			},
			super::MetricValue::QueryTimeout(number) => {
				self.record_f64("query_timeout", number as f64).await?;
			},
			super::MetricValue::PingLatency(number) => {
				self.record_f64("ping_latency", number).await?;
			},
			#[cfg(feature = "crawl")]
			super::MetricValue::CrawlCellsSuccessRate(number) => {
				self.record_f64("crawl_cells_success_rate", number).await?;
			},
			#[cfg(feature = "crawl")]
			super::MetricValue::CrawlRowsSuccessRate(number) => {
				self.record_f64("crawl_rows_success_rate", number).await?;
			},
			#[cfg(feature = "crawl")]
			super::MetricValue::CrawlBlockDelay(number) => {
				self.record_f64("crawl_block_delay", number).await?;
			},
		};
		Ok(())
	}

	async fn set_multiaddress(&self, multiaddr: String) {
		self.set_multiaddress(multiaddr).await;
	}
<<<<<<< HEAD
=======

	async fn set_ip(&self, ip: String) {
		self.set_ip(ip).await;
	}

	async fn get_multiaddress(&self) -> String {
		self.attributes.multiaddress.read().await.to_string()
	}
>>>>>>> 3f784938
}

pub fn initialize(endpoint: String, attributes: MetricAttributes) -> Result<Metrics> {
	let export_config = ExportConfig {
		endpoint,
		timeout: Duration::from_secs(10),
		protocol: Protocol::Grpc,
	};
	let provider = opentelemetry_otlp::new_pipeline()
		.metrics(opentelemetry_sdk::runtime::Tokio)
		.with_exporter(
			opentelemetry_otlp::new_exporter()
				.tonic()
				.with_export_config(export_config),
		)
		.with_period(Duration::from_secs(10)) // Configures the intervening time between exports
		.with_timeout(Duration::from_secs(15)) // Configures the time a OT waits for an export to complete before canceling it.
		.build()?;

	global::set_meter_provider(provider);
	let meter = global::meter("avail_light_client");
	// Initialize counters - they need to persist unlike Gauges that are recreated on every record
	let initialized_counters = MetricCounter::init_counters(meter.clone());
	Ok(Metrics {
		meter,
		attributes,
		counters: initialized_counters,
	})
}<|MERGE_RESOLUTION|>--- conflicted
+++ resolved
@@ -154,8 +154,6 @@
 	async fn set_multiaddress(&self, multiaddr: String) {
 		self.set_multiaddress(multiaddr).await;
 	}
-<<<<<<< HEAD
-=======
 
 	async fn set_ip(&self, ip: String) {
 		self.set_ip(ip).await;
@@ -164,7 +162,6 @@
 	async fn get_multiaddress(&self) -> String {
 		self.attributes.multiaddress.read().await.to_string()
 	}
->>>>>>> 3f784938
 }
 
 pub fn initialize(endpoint: String, attributes: MetricAttributes) -> Result<Metrics> {
