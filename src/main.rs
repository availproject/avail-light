#![doc = include_str!("../README.md")]

use std::{
	net::{IpAddr, Ipv4Addr, SocketAddr},
	str::FromStr,
	sync::{Arc, Mutex},
	time::Instant,
};

use anyhow::{anyhow, Context, Result};
use async_std::stream::StreamExt;
use avail_subxt::primitives::Header;
use clap::Parser;
use consts::STATE_CF;
use libp2p::{metrics::Metrics as LibP2PMetrics, multiaddr::Protocol, Multiaddr, PeerId};
use prometheus_client::registry::Registry;
use rand::{thread_rng, Rng};
use rocksdb::{ColumnFamilyDescriptor, Options, DB};
use tokio::sync::mpsc::{channel, Sender};
use tracing::{error, info, metadata::ParseLevelError, trace, warn, Level};
use tracing_subscriber::{
	fmt::format::{self, DefaultFields, Format, Full, Json},
	FmtSubscriber,
};

use crate::{
	consts::{APP_DATA_CF, BLOCK_HEADER_CF, CONFIDENCE_FACTOR_CF},
	data::store_last_full_node_ws_in_db,
	types::{Mode, RuntimeConfig},
};

#[cfg(feature = "network-analysis")]
use crate::network::network_analyzer;

mod api;
mod app_client;
mod consts;
mod data;
mod light_client;
mod network;
mod proof;
mod rpc;
mod subscriptions;
mod sync_client;
mod telemetry;
mod types;
mod utils;

#[cfg(not(target_env = "msvc"))]
use tikv_jemallocator::Jemalloc;

#[cfg(not(target_env = "msvc"))]
#[global_allocator]
static GLOBAL: Jemalloc = Jemalloc;

/// Light Client for Avail Blockchain
#[derive(Parser)]
#[command(version)]
struct CliOpts {
	/// Path to the yaml configuration file
	#[arg(short, long, value_name = "FILE", default_value_t = String::from("config.yaml"))]
	config: String,
}

fn init_db(path: &str) -> Result<Arc<DB>> {
	let mut confidence_cf_opts = Options::default();
	confidence_cf_opts.set_max_write_buffer_number(16);

	let mut block_header_cf_opts = Options::default();
	block_header_cf_opts.set_max_write_buffer_number(16);

	let mut app_data_cf_opts = Options::default();
	app_data_cf_opts.set_max_write_buffer_number(16);

	let mut state_cf_opts = Options::default();
	state_cf_opts.set_max_write_buffer_number(16);

	let cf_opts = vec![
		ColumnFamilyDescriptor::new(CONFIDENCE_FACTOR_CF, confidence_cf_opts),
		ColumnFamilyDescriptor::new(BLOCK_HEADER_CF, block_header_cf_opts),
		ColumnFamilyDescriptor::new(APP_DATA_CF, app_data_cf_opts),
		ColumnFamilyDescriptor::new(STATE_CF, state_cf_opts),
	];

	let mut db_opts = Options::default();
	db_opts.create_if_missing(true);
	db_opts.create_missing_column_families(true);

	let db = DB::open_cf_descriptors(&db_opts, path, cf_opts)?;
	Ok(Arc::new(db))
}

fn json_subscriber(log_level: Level) -> FmtSubscriber<DefaultFields, Format<Json>> {
	FmtSubscriber::builder()
		.with_max_level(log_level)
		.event_format(format::json())
		.finish()
}

fn default_subscriber(log_level: Level) -> FmtSubscriber<DefaultFields, Format<Full>> {
	FmtSubscriber::builder()
		.with_max_level(log_level)
		.with_span_events(format::FmtSpan::CLOSE)
		.finish()
}

fn parse_log_level(log_level: &str, default: Level) -> (Level, Option<ParseLevelError>) {
	log_level
		.to_uppercase()
		.parse::<Level>()
		.map(|log_level| (log_level, None))
		.unwrap_or_else(|parse_err| (default, Some(parse_err)))
}

async fn run(error_sender: Sender<anyhow::Error>) -> Result<()> {
	let opts = CliOpts::parse();
	let config_path = &opts.config;
	let cfg: RuntimeConfig = confy::load_path(config_path)
		.context(format!("Failed to load configuration from {config_path}"))?;

	let (log_level, parse_error) = parse_log_level(&cfg.log_level, Level::INFO);

	if cfg.log_format_json {
		tracing::subscriber::set_global_default(json_subscriber(log_level))
			.expect("global json subscriber is set")
	} else {
		tracing::subscriber::set_global_default(default_subscriber(log_level))
			.expect("global default subscriber is set")
	}

	info!("Using config: {cfg:?}");

	if let Some(error) = parse_error {
		warn!("Using default log level: {}", error);
	}

	// Spawn Prometheus server
	let mut metric_registry = Registry::default();
	let libp2p_metrics = LibP2PMetrics::new(&mut metric_registry);
	let lc_metrics = telemetry::metrics::Metrics::new(&mut metric_registry);
	let prometheus_port = cfg.prometheus_port;

	let incoming = telemetry::bind(SocketAddr::new(
		IpAddr::V4(Ipv4Addr::new(0, 0, 0, 0)),
		prometheus_port,
	))
	.await
	.context("Cannot bind prometheus server to given address and port")?;
	tokio::task::spawn(telemetry::http_server(incoming, metric_registry));

	let db = init_db(&cfg.avail_path).context("Cannot initialize database")?;

	// Spawn tokio task which runs one http server for handling RPC
	let counter = Arc::new(Mutex::new(0u32));
	tokio::task::spawn(api::server::run(db.clone(), cfg.clone(), counter.clone()));

	// If in fat client mode, enable deleting local Kademlia records
	// This is a fat client memory optimization
	let kad_remove_local_record = cfg.block_matrix_partition.is_some();
	if kad_remove_local_record {
		info!("Fat client mode");
	}

	let (network_client, network_event_loop) = network::init(
		(&cfg).into(),
		libp2p_metrics,
		lc_metrics.clone(),
		cfg.dht_parallelization_limit,
		cfg.kad_record_ttl,
		cfg.put_batch_size,
		kad_remove_local_record,
	)
	.context("Failed to init Network Service")?;

	// Spawn the network task for it to run in the background
	tokio::spawn(network_event_loop.run());

	// Start listening on provided port
	let port = if cfg.libp2p_port.1 > 0 {
		let port: u16 = thread_rng().gen_range(cfg.libp2p_port.0..=cfg.libp2p_port.1);
		info!("Using random port: {port}");
		port
	} else {
		cfg.libp2p_port.0
	};

	// always listen on UDP to prioritize QUIC
	network_client
		.start_listening(
			Multiaddr::empty()
				.with(Protocol::from(Ipv4Addr::UNSPECIFIED))
				.with(Protocol::Udp(port))
				.with(Protocol::QuicV1),
		)
		.await
		.context("Listening on UDP not to fail.")?;

	// Check if bootstrap nodes were provided
	let bootstrap_nodes = cfg
		.bootstraps
		.iter()
		.map(|(a, b)| Ok((PeerId::from_str(a)?, b.clone())))
		.collect::<Result<Vec<(PeerId, Multiaddr)>>>()
		.context("Failed to parse bootstrap nodes")?;

	// If the client is the first one on the network, and no bootstrap nodes, then wait for the
	// second client to establish connection and use it as bootstrap.
	// DHT requires node to be bootstrapped in order for Kademlia to be able to insert new records.
	let bootstrap_nodes = if bootstrap_nodes.is_empty() {
		info!("No bootstrap nodes, waiting for first peer to connect...");
		let node = network_client
			.events_stream()
			.await
			.find_map(|e| match e {
				network::Event::ConnectionEstablished { peer_id, endpoint } => {
					if endpoint.is_listener() {
						Some((peer_id, endpoint.get_remote_address().clone()))
					} else {
						None
					}
				},
			})
			// hang in there, until someone dials us
			.await
			.context("Connection is not established")?;
		vec![node]
	} else {
		bootstrap_nodes
	};

	// wait here for bootstrap to finish
	info!("Bootstraping the DHT with bootstrap nodes...");
	network_client.bootstrap(bootstrap_nodes).await?;

	#[cfg(feature = "network-analysis")]
	tokio::task::spawn(network_analyzer::start_traffic_analyzer(
		cfg.libp2p_port.0,
		10,
	));

	let pp = kate_recovery::testnet::public_params(1024);
	let raw_pp = pp.to_raw_var_bytes();
	let public_params_hash = hex::encode(sp_core::blake2_128(&raw_pp));
	let public_params_len = hex::encode(raw_pp).len();
	trace!("Public params ({public_params_len}): hash: {public_params_hash}");

	let last_full_node_ws = data::get_last_full_node_ws_from_db(db.clone())?;

	let version = rpc::Version {
<<<<<<< HEAD
		version: "1.6.1".to_string(),
=======
		version: "1.6.0".to_string(),
>>>>>>> 220b9abf
		spec_version: 10,
		spec_name: "data-avail".to_string(),
	};
	let (rpc_client, last_full_node_ws) =
		rpc::connect_to_the_full_node(&cfg.full_node_ws, last_full_node_ws, version).await?;

	store_last_full_node_ws_in_db(db.clone(), last_full_node_ws)?;

	let genesis_hash = rpc_client.genesis_hash();
	info!("Genesis hash: {genesis_hash:?}");
	if let Some(stored_genesis_hash) = data::get_genesis_hash(db.clone())? {
		if !genesis_hash.eq(&stored_genesis_hash) {
			Err(anyhow!(
				"Genesis hash doesn't match the stored one! Clear the db or change nodes."
			))?
		}
	} else {
		info!("No genesis hash is found in the db, storing the new hash now.");
		data::store_genesis_hash(db.clone(), genesis_hash)?;
	}

	let block_tx = if let Mode::AppClient(app_id) = Mode::from(cfg.app_id) {
		// communication channels being established for talking to
		// libp2p backed application client
		let (block_tx, block_rx) = channel::<types::BlockVerified>(1 << 7);
		tokio::task::spawn(app_client::run(
			(&cfg).into(),
			db.clone(),
			network_client.clone(),
			rpc_client.clone(),
			app_id,
			block_rx,
			pp.clone(),
		));
		Some(block_tx)
	} else {
		None
	};

	let block_header = rpc::get_chain_head_header(&rpc_client)
		.await
		.context(format!("Failed to get chain header from {rpc_client:?}"))?;
	let latest_block = block_header.number;

	let sync_client = sync_client::new(db.clone(), network_client.clone(), rpc_client.clone());

	let sync_block_depth = cfg.sync_blocks_depth.unwrap_or(0);
	if sync_block_depth > 0 {
		tokio::task::spawn(sync_client::run(
			sync_client,
			(&cfg).into(),
			latest_block,
			sync_block_depth,
			pp.clone(),
			block_tx.clone(),
		));
	}

	let (message_tx, message_rx) = channel::<(Header, Instant)>(128);

	tokio::task::spawn(subscriptions::finalized_headers(
		rpc_client.clone(),
		message_tx,
		error_sender.clone(),
	));

	let light_client = light_client::new(db, network_client, rpc_client);

	tokio::task::spawn(light_client::run(
		light_client,
		(&cfg).into(),
		block_tx,
		pp,
		lc_metrics,
		counter,
		message_rx,
		error_sender,
	));
	Ok(())
}

#[tokio::main]
pub async fn main() -> Result<()> {
	let (error_sender, mut error_receiver) = channel::<anyhow::Error>(1);

	if let Err(error) = run(error_sender).await {
		error!("{error}");
		return Err(error);
	};

	let error = match error_receiver.recv().await {
		Some(error) => error,
		None => anyhow!("Failed to receive error message"),
	};

	// We are not logging error here since expectation is
	// to log terminating condition before sending message to this channel
	Err(error)
}<|MERGE_RESOLUTION|>--- conflicted
+++ resolved
@@ -247,11 +247,7 @@
 	let last_full_node_ws = data::get_last_full_node_ws_from_db(db.clone())?;
 
 	let version = rpc::Version {
-<<<<<<< HEAD
 		version: "1.6.1".to_string(),
-=======
-		version: "1.6.0".to_string(),
->>>>>>> 220b9abf
 		spec_version: 10,
 		spec_name: "data-avail".to_string(),
 	};
