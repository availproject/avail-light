--- conflicted
+++ resolved
@@ -50,7 +50,6 @@
 #[global_allocator]
 static GLOBAL: Jemalloc = Jemalloc;
 
-<<<<<<< HEAD
 #[derive(StructOpt, Debug)]
 #[structopt(
 	name = "avail-light",
@@ -65,14 +64,6 @@
 		default_value = "config.yaml",
 		help = "yaml configuration file"
 	)]
-=======
-/// Light Client for Avail Blockchain
-#[derive(Parser)]
-#[command(version)]
-struct Cli {
-	/// Path to the yaml configuration file
-	#[arg(short, long, value_name = "FILE", default_value_t = String::from("config.yaml"))]
->>>>>>> 58df250e
 	config: String,
 }
 
