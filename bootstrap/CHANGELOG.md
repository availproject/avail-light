--- conflicted
+++ resolved
@@ -1,13 +1,9 @@
 # Changelog
 
-<<<<<<< HEAD
-## [0.2.0](https://github.com/availproject/avail-light/releases/tag/avail-light-bootstrap-v0.2.0) - 2024-08-01
-=======
 ## [0.2.1]
 
 - Bump `otel` version to `0.24.0`
 
-## [0.2.0]
->>>>>>> 83b0fec2
+## [0.2.0](https://github.com/availproject/avail-light/releases/tag/avail-light-bootstrap-v0.2.0) - 2024-08-01
 
 - Added new configuration parameter `bootstraps` which explicitly adds a list of known listen address of provided bootstraps to the routing table