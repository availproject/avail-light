--- conflicted
+++ resolved
@@ -2,10 +2,7 @@
 
 ## 1.12.11
 
-<<<<<<< HEAD
-=======
 - Add support for `operator_address` CLI parameter exported to the LC tracker
->>>>>>> 399c207b
 - Update `avail-light-core` to 1.2.6
 
 ## [1.12.10](https://github.com/availproject/avail-light/releases/tag/avail-light-client-v1.12.10) - 2025-03-21
