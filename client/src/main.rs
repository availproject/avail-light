#![doc = include_str!("../README.md")]

use crate::cli::CliOpts;
use avail_light_core::{
	api,
	consts::EXPECTED_SYSTEM_VERSION,
	data::{self, ClientIdKey, Database, IsFinalitySyncedKey, IsSyncedKey, LatestHeaderKey, DB},
	light_client::{self, OutputEvent as LcEvent},
	maintenance::{self, OutputEvent as MaintenanceEvent},
	network::{
		self,
		p2p::{self, OutputEvent as P2pEvent, BOOTSTRAP_LIST_EMPTY_MESSAGE},
		rpc, Network,
	},
	shutdown::Controller,
	sync_client::SyncClient,
	sync_finality::SyncFinality,
	telemetry::{self, MetricCounter, MetricValue, Metrics},
	types::{
		load_or_init_suri, Delay, IdentityConfig, MaintenanceConfig, MultiaddrConfig, SecretKey,
		Uuid,
	},
	utils::{default_subscriber, install_panic_hooks, json_subscriber, spawn_in_span},
};
use avail_rust::{
	avail_core::AppId,
	kate_recovery::{com::AppData, couscous},
	sp_core::blake2_128,
};
use clap::Parser;
use color_eyre::{
	eyre::{eyre, WrapErr},
	Result,
};
use config::RuntimeConfig;
use std::{fs, path::Path, sync::Arc};
use tokio::{
	select,
	sync::{
		broadcast,
		mpsc::{self, UnboundedReceiver},
	},
};
use tracing::{error, info, span, trace, warn, Level};

#[cfg(feature = "network-analysis")]
use avail_light_core::network::p2p::analyzer;

#[cfg(not(target_env = "msvc"))]
use tikv_jemallocator::Jemalloc;

#[cfg(not(target_env = "msvc"))]
#[global_allocator]
static GLOBAL: Jemalloc = Jemalloc;

/// Light Client for Avail Blockchain

async fn run(
	cfg: RuntimeConfig,
	identity_cfg: IdentityConfig,
	db: DB,
	shutdown: Controller<String>,
	client_id: Uuid,
	execution_id: Uuid,
) -> Result<()> {
	let version = clap::crate_version!();
	info!("Running Avail Light Client version: {version}.");
	info!("Using config: {cfg:?}");
	info!(
		"Avail ss58 address: {}, public key: {}",
		&identity_cfg.avail_address, &identity_cfg.avail_public_key
	);

	let (id_keys, peer_id) = p2p::identity(&cfg.libp2p, db.clone())?;

	let metric_attributes = vec![
		("version", version.to_string()),
		("role", "lightnode".to_string()),
		("peerID", peer_id.to_string()),
		("avail_address", identity_cfg.avail_public_key.clone()),
		("network", Network::name(&cfg.genesis_hash)),
		("client_id", client_id.to_string()),
		("execution_id", execution_id.to_string()),
		(
			"client_alias",
			cfg.client_alias.clone().unwrap_or("".to_string()),
		),
	];

	let mut metrics = telemetry::otlp::initialize(
		metric_attributes.clone(),
		cfg.project_name.clone(),
		&cfg.origin,
		cfg.libp2p.kademlia.operation_mode.into(),
		cfg.otel.clone(),
	)
	.wrap_err("Unable to initialize OpenTelemetry service")?;

	let (p2p_client, p2p_event_loop, p2p_event_receiver) = p2p::init(
		cfg.libp2p.clone(),
		cfg.project_name.clone(),
		id_keys,
		version,
		&cfg.genesis_hash,
		false,
		shutdown.clone(),
		#[cfg(feature = "rocksdb")]
		db.clone(),
	)
	.await?;

	spawn_in_span(shutdown.with_cancel(p2p_event_loop.run()));

	let addrs = vec![
		cfg.libp2p.tcp_multiaddress(),
		cfg.libp2p.webrtc_multiaddress(),
	];

	// Start the TCP and WebRTC listeners
	p2p_client
		.start_listening(addrs)
		.await
		.wrap_err("Error starting listener.")?;
	info!(
		"TCP listener started on port {}. WebRTC listening on port {}.",
		cfg.libp2p.port, cfg.libp2p.webrtc_port
	);

	let p2p_clone = p2p_client.to_owned();
	let cfg_clone = cfg.to_owned();
	spawn_in_span(shutdown.with_cancel(async move {
		info!("Bootstraping the DHT with bootstrap nodes...");
		let bs_result = p2p_clone
			.bootstrap_on_startup(&cfg_clone.libp2p.bootstraps)
			.await;
		match bs_result {
			Ok(_) => {
				info!("Bootstrap done.");
			},
			Err(e) => {
				warn!("Bootstrap process: {e:?}.");
			},
		}
	}));

	#[cfg(feature = "network-analysis")]
	spawn_in_span(shutdown.with_cancel(analyzer::start_traffic_analyzer(cfg.libp2p.port, 10)));

	let pp = Arc::new(couscous::public_params());
	let raw_pp = pp.to_raw_var_bytes();
	let public_params_hash = hex::encode(blake2_128(&raw_pp));
	let public_params_len = hex::encode(raw_pp).len();
	trace!("Public params ({public_params_len}): hash: {public_params_hash}");

	let (rpc_client, rpc_events, rpc_subscriptions) =
		rpc::init(db.clone(), &cfg.genesis_hash, &cfg.rpc, shutdown.clone()).await?;

	// Subscribing to RPC events before first event is published
	let publish_rpc_event_receiver = rpc_events.subscribe();
	let first_header_rpc_event_receiver = rpc_events.subscribe();
	let client_rpc_event_receiver = rpc_events.subscribe();

	// spawn the RPC Network task for Event Loop to run in the background
	// and shut it down, without delays
	let rpc_subscriptions_handle = spawn_in_span(shutdown.with_cancel(shutdown.with_trigger(
		"Subscription loop failure triggered shutdown".to_string(),
		async {
			let result = rpc_subscriptions.run().await;
			if let Err(ref err) = result {
				error!(%err, "Subscription loop ended with error");
			};
			result
		},
	)));

	info!("Waiting for first finalized header...");
	let block_header = match shutdown
		.with_cancel(rpc::wait_for_finalized_header(
			first_header_rpc_event_receiver,
			360,
		))
		.await
		.map_err(|shutdown_reason| eyre!(shutdown_reason))
		.and_then(|inner| inner)
	{
		Err(report) => {
			if !rpc_subscriptions_handle.is_finished() {
				return Err(report);
			}
			let Ok(Ok(Err(subscriptions_error))) = rpc_subscriptions_handle.await else {
				return Err(report);
			};
			return Err(eyre!(subscriptions_error));
		},
		Ok(num) => num,
	};

	db.put(LatestHeaderKey, block_header.number);
	let sync_range = cfg.sync_range(block_header.number);

	let ws_clients = api::v2::types::WsClients::default();

	// Spawn tokio task which runs one http server for handling RPC
	let server = api::server::Server {
		db: db.clone(),
		cfg: (&cfg).into(),
		identity_cfg,
		version: format!("v{}", clap::crate_version!()),
		network_version: EXPECTED_SYSTEM_VERSION[0].to_string(),
		node_client: rpc_client.clone(),
		ws_clients: ws_clients.clone(),
		shutdown: shutdown.clone(),
		p2p_client: p2p_client.clone(),
	};
	spawn_in_span(shutdown.with_cancel(server.bind(cfg.api.clone())));

	let (block_tx, block_rx) = broadcast::channel::<avail_light_core::types::BlockVerified>(1 << 7);

	let data_rx = cfg.app_id.map(AppId).map(|app_id| {
		let (data_tx, data_rx) = broadcast::channel::<(u32, AppData)>(1 << 7);
		spawn_in_span(shutdown.with_cancel(avail_light_core::app_client::run(
			(&cfg).into(),
			db.clone(),
			p2p_client.clone(),
			rpc_client.clone(),
			app_id,
			block_tx.subscribe(),
			pp.clone(),
			sync_range.clone(),
			data_tx,
			shutdown.clone(),
		)));
		data_rx
	});

	spawn_in_span(shutdown.with_cancel(api::v2::publish(
		api::v2::types::Topic::HeaderVerified,
		publish_rpc_event_receiver,
		ws_clients.clone(),
	)));

	spawn_in_span(shutdown.with_cancel(api::v2::publish(
		api::v2::types::Topic::ConfidenceAchieved,
		block_tx.subscribe(),
		ws_clients.clone(),
	)));

	if let Some(data_rx) = data_rx {
		spawn_in_span(shutdown.with_cancel(api::v2::publish(
			api::v2::types::Topic::DataVerified,
			data_rx,
			ws_clients,
		)));
	}

	let sync_client = SyncClient::new(db.clone(), rpc_client.clone());

	let sync_network_client = network::new(
		p2p_client.clone(),
		rpc_client.clone(),
		pp.clone(),
		cfg.disable_rpc,
	);

	if cfg.sync_start_block.is_some() {
		db.put(IsSyncedKey, false);
		spawn_in_span(shutdown.with_cancel(avail_light_core::sync_client::run(
			sync_client,
			sync_network_client,
			(&cfg).into(),
			sync_range,
			block_tx.clone(),
		)));
	}

	if cfg.sync_finality_enable {
		let sync_finality = SyncFinality::new(db.clone(), rpc_client.clone());
		spawn_in_span(shutdown.with_cancel(avail_light_core::sync_finality::run(
			sync_finality,
			shutdown.clone(),
			block_header.clone(),
		)));
	} else {
		warn!("Finality sync is disabled! Implicitly, blocks before LC startup will be considered verified as final");
		// set the flag in the db, signaling across that we don't need to sync
		db.put(IsFinalitySyncedKey, true);
	}

	let static_config_params: MaintenanceConfig = (&cfg).into();
	let (maintenance_sender, maintenance_receiver) = mpsc::unbounded_channel::<MaintenanceEvent>();
	spawn_in_span(shutdown.with_cancel(maintenance::run(
		p2p_client.clone(),
		block_rx,
		static_config_params,
		shutdown.clone(),
		maintenance_sender,
	)));

	let channels = avail_light_core::types::ClientChannels {
		block_sender: block_tx,
		rpc_event_receiver: client_rpc_event_receiver,
	};

	let light_network_client = network::new(p2p_client, rpc_client, pp, cfg.disable_rpc);
	let (lc_sender, lc_receiver) = mpsc::unbounded_channel::<LcEvent>();
	spawn_in_span(shutdown.with_cancel(light_client::run(
		db.clone(),
		light_network_client,
<<<<<<< HEAD
		(&cfg).into(),
=======
		cfg.confidence,
		Delay(cfg.block_processing_delay),
		ot_metrics.clone(),
>>>>>>> 1b46bb4b
		channels,
		shutdown.clone(),
		lc_sender,
	)));

	metrics.count(MetricCounter::Starts);

	spawn_in_span(shutdown.with_cancel(handle_events(
		metrics,
		p2p_event_receiver,
		maintenance_receiver,
		lc_receiver,
	)));

	Ok(())
}

mod cli;
mod config;

pub fn load_runtime_config(opts: &CliOpts) -> Result<RuntimeConfig> {
	let mut cfg = if let Some(config_path) = &opts.config {
		fs::metadata(config_path).map_err(|_| eyre!("Provided config file doesn't exist."))?;
		confy::load_path(config_path)
			.wrap_err(format!("Failed to load configuration from {}", config_path))?
	} else {
		RuntimeConfig::default()
	};

	cfg.log_format_json = opts.logs_json || cfg.log_format_json;
	cfg.log_level = opts.verbosity.unwrap_or(cfg.log_level);

	// Flags override the config parameters
	if let Some(network) = &opts.network {
		let bootstrap = (network.bootstrap_peer_id(), network.bootstrap_multiaddr());
		cfg.rpc.full_node_ws = network.full_node_ws();
		cfg.libp2p.bootstraps = vec![MultiaddrConfig::PeerIdAndMultiaddr(bootstrap)];
		cfg.otel.ot_collector_endpoint = network.ot_collector_endpoint().to_string();
		cfg.genesis_hash = network.genesis_hash().to_string();
	}

	if let Some(port) = opts.port {
		cfg.libp2p.port = port;
	}
	if let Some(http_port) = opts.http_server_port {
		cfg.api.http_server_port = http_port;
	}
	if let Some(webrtc_port) = opts.webrtc_port {
		cfg.libp2p.webrtc_port = webrtc_port;
	}
	if let Some(avail_path) = &opts.avail_path {
		cfg.avail_path = avail_path.to_string();
	}
	cfg.sync_finality_enable |= opts.finality_sync_enable;
	cfg.app_id = opts.app_id.or(cfg.app_id);
	cfg.libp2p.ws_transport_enable |= opts.ws_transport_enable;
	if let Some(secret_key) = &opts.private_key {
		cfg.libp2p.secret_key = Some(SecretKey::Key {
			key: secret_key.to_string(),
		});
	}

	if let Some(seed) = &opts.seed {
		cfg.libp2p.secret_key = Some(SecretKey::Seed {
			seed: seed.to_string(),
		})
	}

	if let Some(client_alias) = &opts.client_alias {
		cfg.client_alias = Some(client_alias.clone())
	}

	if cfg.libp2p.bootstraps.is_empty() {
		return Err(eyre!("{BOOTSTRAP_LIST_EMPTY_MESSAGE}"));
	}

	Ok(cfg)
}

async fn handle_events(
	mut metrics: impl Metrics,
	mut p2p_receiver: UnboundedReceiver<P2pEvent>,
	mut maintenance_receiver: UnboundedReceiver<MaintenanceEvent>,
	mut lc_receiver: UnboundedReceiver<LcEvent>,
) {
	loop {
		select! {
				Some(p2p_event) = p2p_receiver.recv() => {
					match p2p_event {
						P2pEvent::Count => {
							metrics.count(MetricCounter::EventLoopEvent);
						},
						P2pEvent::IncomingGetRecord => {
							metrics.count(MetricCounter::IncomingGetRecord);
						},
						P2pEvent::IncomingPutRecord => {
							metrics.count(MetricCounter::IncomingPutRecord);
						},
						P2pEvent::KadModeChange(mode) => {
							metrics.update_operating_mode(mode);
						},
						P2pEvent::Ping(rtt) => {
							metrics.record(MetricValue::DHTPingLatency(rtt.as_millis() as f64));
						},
						P2pEvent::IncomingConnection => {
							metrics.count(MetricCounter::IncomingConnections);
						},
						P2pEvent::IncomingConnectionError => {
							metrics.count(MetricCounter::IncomingConnectionErrors);
						},
						P2pEvent::MultiaddressUpdate(address) => {
							metrics.update_multiaddress(address);
						},
						P2pEvent::EstablishedConnection => {
							metrics.count(MetricCounter::EstablishedConnections);
						},
						P2pEvent::OutgoingConnectionError => {
							metrics.count(MetricCounter::OutgoingConnectionErrors);
						},
						P2pEvent::PutRecord { block_num, records } => {
							metrics.handle_new_put_record(block_num, records);
						},
						P2pEvent::PutRecordSuccess {
							record_key,
							query_stats,
						} => {
							if let Err(error) = metrics.handle_successful_put_record(record_key, query_stats){
								error!("Could not handle Successful PUT Record event properly: {error}");
							};
						},
						P2pEvent::PutRecordFailed {
							record_key,
							query_stats,
						} => {
							if let Err(error) = metrics.handle_failed_put_record(record_key, query_stats) {
								error!("Could not handle Failed PUT Record event properly: {error}");
							};
						},
					}
				}
			Some(maintenance_event) = maintenance_receiver.recv() => {
				match maintenance_event {
					MaintenanceEvent::FlushMetrics(block_num) => {
						if let Err(error) = metrics.flush() {
							error!(
								block_num,
								"Could not handle Flush Maintenance event properly: {error}"
							);
						} else {
							info!(block_num, "Flushing metrics finished");
						};
					},
					MaintenanceEvent::RecordStats {
						connected_peers,
						block_confidence_treshold,
						replication_factor,
						query_timeout,
					} => {
						metrics.record(MetricValue::DHTConnectedPeers(connected_peers));
						metrics.record(MetricValue::BlockConfidenceThreshold(block_confidence_treshold));
						metrics.record(MetricValue::DHTReplicationFactor(replication_factor));
						metrics.record(MetricValue::DHTQueryTimeout(query_timeout));
					},
					MaintenanceEvent::CountUps => {
						metrics.count(MetricCounter::Up);
					},
				}
			}
			Some(lc_event) = lc_receiver.recv() => {
				match lc_event {
					LcEvent::RecordBlockProcessingDelay(delay) => {
						metrics.record(MetricValue::BlockProcessingDelay(delay));
					},
					LcEvent::CountSessionBlocks => {
						metrics.count(MetricCounter::SessionBlocks);
					},
					LcEvent::RecordBlockHeight(block_num) => {
						metrics.record(MetricValue::BlockHeight(block_num));
					},
					LcEvent::RecordDHTStats {
						fetched, fetched_percentage, fetch_duration
					} => {
						metrics.record(MetricValue::DHTFetched(fetched));
						metrics.record(MetricValue::DHTFetchedPercentage(fetched_percentage));
						metrics.record(MetricValue::DHTFetchDuration(fetch_duration));
					},
					LcEvent::RecordRPCFetched(fetched) => {
						metrics.record(MetricValue::RPCFetched(fetched));
					},
					LcEvent::RecordRPCFetchDuration(duration) => {
						metrics.record(MetricValue::RPCFetchDuration(duration));
					}
					LcEvent::RecordBlockConfidence(confidence) => {
						metrics.record(MetricValue::BlockConfidence(confidence));
					}
				}
			}
			// break the loop if all channels are closed
			else => break,
		}
	}
}

#[tokio::main]
pub async fn main() -> Result<()> {
	let shutdown = Controller::new();
	let opts = CliOpts::parse();
	let cfg = load_runtime_config(&opts)?;

	if cfg.log_format_json {
		tracing::subscriber::set_global_default(json_subscriber(cfg.log_level))?;
	} else {
		tracing::subscriber::set_global_default(default_subscriber(cfg.log_level))?;
	};

	// install custom panic hooks
	install_panic_hooks(shutdown.clone())?;

	let suri = match opts.avail_suri {
		None => load_or_init_suri(&opts.identity)?,
		Some(suri) => suri,
	};
	let identity_cfg = IdentityConfig::from_suri(suri, opts.avail_passphrase.as_ref())?;

	if opts.clean && Path::new(&cfg.avail_path).exists() {
		info!("Cleaning up local state directory");
		fs::remove_dir_all(&cfg.avail_path).wrap_err("Failed to remove local state directory")?;
	}

	#[cfg(not(feature = "rocksdb"))]
	let db = data::DB::default();
	#[cfg(feature = "rocksdb")]
	let db = data::DB::open(&cfg.avail_path)?;

	let client_id = db.get(ClientIdKey).unwrap_or_else(|| {
		let client_id = Uuid::new_v4();
		db.put(ClientIdKey, client_id.clone());
		client_id
	});

	let execution_id = Uuid::new_v4();

	let span = span!(
		Level::INFO,
		"run",
		client_id = client_id.to_string(),
		execution_id = execution_id.to_string(),
		client_alias = cfg.client_alias.clone().unwrap_or("".to_string())
	);
	// Do not enter span if logs format is not JSON
	let _enter = if cfg.log_format_json {
		Some(span.enter())
	} else {
		None
	};

	// spawn a task to watch for ctrl-c signals from user to trigger the shutdown
	spawn_in_span(shutdown.on_user_signal("User signaled shutdown".to_string()));

	if let Err(error) = run(
		cfg,
		identity_cfg,
		db,
		shutdown.clone(),
		client_id,
		execution_id,
	)
	.await
	{
		error!("{error:#}");
		return Err(error.wrap_err("Starting Light Client failed"));
	};

	let reason = shutdown.completed_shutdown().await;

	// we are not logging error here since expectation is
	// to log terminating condition before sending message to this channel
	Err(eyre!(reason).wrap_err("Running Light Client encountered an error"))
}<|MERGE_RESOLUTION|>--- conflicted
+++ resolved
@@ -306,13 +306,8 @@
 	spawn_in_span(shutdown.with_cancel(light_client::run(
 		db.clone(),
 		light_network_client,
-<<<<<<< HEAD
-		(&cfg).into(),
-=======
 		cfg.confidence,
 		Delay(cfg.block_processing_delay),
-		ot_metrics.clone(),
->>>>>>> 1b46bb4b
 		channels,
 		shutdown.clone(),
 		lc_sender,
