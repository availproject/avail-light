--- conflicted
+++ resolved
@@ -138,11 +138,7 @@
 	let client = rpc_client.current_client().await;
 
 	let account_address = account_id.to_string();
-<<<<<<< HEAD
-	let nonce = account::fetch_nonce_node(&client.rpc_client, &account_address)
-=======
 	let nonce = account::nonce_node(&client.client, &account_address)
->>>>>>> 0c46ca10
 		.await
 		.map_err(|error| eyre!("{:?}", error))?;
 	db.put(SignerNonceKey, nonce);
