//! Fat client for fetching the data partition and inserting into the DHT.
//!
//! # Flow
//!
//! * Fetches assigned block partition when finalized header is available and
//! * inserts data rows and cells to to DHT for remote fetch.
//!
//! # Notes
//!
//! In case delay is configured, block processing is delayed for configured time.

use async_trait::async_trait;
use avail_rust::{AvailHeader, H256};
use codec::Encode;
use color_eyre::{eyre::WrapErr, Result};
use futures::future::join_all;
#[cfg(feature = "multiproof")]
use kate_recovery::data::MultiProofCell;
#[cfg(not(feature = "multiproof"))]
use kate_recovery::data::{self, SingleCell};
use kate_recovery::{
	data::Cell,
	matrix::{Partition, Position, RowIndex},
};
use mockall::automock;
use serde::{Deserialize, Serialize};
use std::time::{Duration, Instant};
use tokio::sync::mpsc::UnboundedSender;
use tracing::{error, info};

use crate::{
	data::{BlockHeaderKey, Database},
	network::{
		p2p::Client as P2pClient,
		rpc::{Client as RpcClient, OutputEvent as RpcEvent},
	},
	shutdown::Controller,
	types::{
		block_matrix_partition_format, iter_partition_cells, BlockVerified, ClientChannels, Delay,
	},
	utils::blake2_256,
};

#[async_trait]
#[automock]
pub trait Client {
	async fn insert_cells_into_dht(&self, block: u32, cells: Vec<Cell>) -> Result<()>;
	async fn insert_rows_into_dht(&self, block: u32, rows: Vec<(RowIndex, Vec<u8>)>) -> Result<()>;
	async fn get_kate_proof(&self, hash: H256, positions: &[Position]) -> Result<Vec<Cell>>;
}

#[derive(Clone)]
pub struct FatClient<T: Database> {
	p2p_client: P2pClient,
	rpc_client: RpcClient<T>,
}

pub fn new(
	p2p_client: P2pClient,
	rpc_client: RpcClient<impl Database>,
) -> FatClient<impl Database> {
	FatClient {
		p2p_client,
		rpc_client,
	}
}

#[derive(Clone, Debug, Serialize, Deserialize)]
#[serde(default)]
pub struct Config {
	/// Fraction and number of the block matrix part to fetch (e.g. 2/20 means second 1/20 part of a matrix) (default: 1/1)
	#[serde(with = "block_matrix_partition_format")]
	pub block_matrix_partition: Partition,
	/// Maximum number of cells per request for proof queries (default: 30).
	pub max_cells_per_rpc: usize,
	/// Number of parallel queries for cell fetching via RPC from node (default: 8).
	pub query_proof_rpc_parallel_tasks: usize,
}

pub const ENTIRE_BLOCK: Partition = Partition {
	number: 1,
	fraction: 1,
};

impl Default for Config {
	fn default() -> Self {
		Self {
			block_matrix_partition: ENTIRE_BLOCK,
			max_cells_per_rpc: 30,
			query_proof_rpc_parallel_tasks: 8,
		}
	}
}

#[async_trait]
impl<T: Database + Sync> Client for FatClient<T> {
	async fn insert_cells_into_dht(&self, block: u32, cells: Vec<Cell>) -> Result<()> {
		self.p2p_client.insert_cells_into_dht(block, cells).await
	}

	async fn insert_rows_into_dht(&self, block: u32, rows: Vec<(RowIndex, Vec<u8>)>) -> Result<()> {
		self.p2p_client.insert_rows_into_dht(block, rows).await
	}

	async fn get_kate_proof(&self, hash: H256, positions: &[Position]) -> Result<Vec<Cell>> {
		#[cfg(feature = "multiproof")]
		{
			let cells: Vec<MultiProofCell> = self
				.rpc_client
				.request_kate_multi_proof(hash, positions)
				.await?;
			Ok(cells.into_iter().map(Cell::MultiProofCell).collect())
		}

		#[cfg(not(feature = "multiproof"))]
		{
			let cells: Vec<SingleCell> =
				self.rpc_client.request_kate_proof(hash, positions).await?;
			Ok(cells.into_iter().map(Cell::SingleCell).collect())
		}
	}
}

pub enum OutputEvent {
	CountSessionBlocks,
	RecordBlockHeight(u32),
	RecordRpcCallDuration(f64),
	RecordBlockProcessingDelay(f64),
}

pub async fn process_block(
	client: &impl Client,
	db: impl Database,
	cfg: &Config,
	header: &AvailHeader,
	received_at: Instant,
	event_sender: UnboundedSender<OutputEvent>,
) -> Result<Option<BlockVerified>> {
	if let Err(error) = event_sender.send(OutputEvent::CountSessionBlocks) {
		error!(
			%error,
			event_type = "OUTPUT_EVENT_SEND",
			"Failed to send count session blocks event"
		);
	}

	if let Err(error) = event_sender.send(OutputEvent::RecordBlockHeight(header.number)) {
		error!(
			%error,
			event_type = "OUTPUT_EVENT_SEND",
			"Failed to send record block height event"
		);
	}

	let block_number = header.number;
	let header_hash: H256 = Encode::using_encoded(header, blake2_256).into();
	let block_delay = received_at.elapsed().as_secs();
	info!(block_number, block_delay, "Processing finalized block",);

	let Ok(block_verified) = BlockVerified::try_from((header, None)) else {
		error!(
			event_type = "BLOCK_VERIFICATION",
			block_number, "Failed to create verified block from header"
		);
		return Ok(None);
	};

	let Some(extension) = &block_verified.extension else {
		info!(
			block_number,
			"Skipping block: no valid extension (cannot derive dimensions)"
		);
		return Ok(None);
	};

	if extension.dimensions.cols().get() <= 2 {
		error!(
			block_number,
			event_type = "BLOCK_VALIDATION",
			"Insufficient columns: more than 2 columns required"
		);
		return Ok(None);
	}

	// push latest mined block's header into column family specified
	// for keeping block headers, to be used
	// later for verifying DHT stored data
	//
	// @note this same data store is also written to in
	// another competing thread, which syncs all block headers
	// in range [0, LATEST], where LATEST = latest block number
	// when this process started
	db.put(BlockHeaderKey(block_number), header.clone());

	let partition = cfg.block_matrix_partition;
	let target_grid_dimensions = block_verified
		.target_grid_dimensions
		.unwrap_or(extension.dimensions);
	let block_size = target_grid_dimensions.rows().get() * target_grid_dimensions.cols().get();
	let positions = iter_partition_cells(partition, target_grid_dimensions);

	let begin = Instant::now();
	let get_kate_proof = |&n| client.get_kate_proof(header_hash, n);
	let Partition { number, fraction } = cfg.block_matrix_partition;
	info!(
		block_number,
		block_size,
		"partition_cells_requested" = positions.len(),
		"Fetching partition ({number}/{fraction}) from RPC",
	);
	let mut rpc_fetched: Vec<Cell> = vec![];
	let rpc_batches = positions.chunks(cfg.max_cells_per_rpc).collect::<Vec<_>>();
	let parallel_batches = rpc_batches
		.chunks(cfg.query_proof_rpc_parallel_tasks)
		.map(|batch| join_all(batch.iter().map(get_kate_proof)))
		.collect::<Vec<_>>();

	for batch in parallel_batches {
		for (i, result) in batch.await.into_iter().enumerate() {
			let batch_rpc_fetched =
				result.wrap_err(format!("Failed to fetch cells from node RPC at batch {i}"))?;

			if let Err(error) = client
				.insert_cells_into_dht(block_number, batch_rpc_fetched.clone())
				.await
			{
				error!(
					%error,
					block_number,
					batch_index = i,
					event_type = "DHT_CELL_INSERT",
					"Failed to insert cells into DHT"
				);
			}

			rpc_fetched.extend(batch_rpc_fetched);
		}
	}

	let partition_rpc_retrieve_time_elapsed = begin.elapsed();
	let partition_rpc_cells_fetched = rpc_fetched.len();
	info!(
		block_number,
		?partition_rpc_retrieve_time_elapsed,
		partition_rpc_cells_fetched,
		"Partition cells received from RPC",
	);

	if let Err(error) = event_sender.send(OutputEvent::RecordRpcCallDuration(
		partition_rpc_retrieve_time_elapsed.as_secs_f64(),
	)) {
		error!(
			%error,
			block_number,
			event_type = "OUTPUT_EVENT_SEND",
			"Failed to send RPC call duration event"
		);
	}

	#[cfg(not(feature = "multiproof"))]
<<<<<<< HEAD
	if rpc_fetched.len() >= extension.dimensions.cols().get() as usize {
		let cells: Vec<Cell> = rpc_fetched
=======
	{
		let cells: Vec<SingleCell> = rpc_fetched
>>>>>>> a24e3f2b
			.into_iter()
			.filter(|c| !c.position().is_extended())
			.collect();

<<<<<<< HEAD
		let data_cells: Vec<&Cell> = cells.iter().collect();
		let data_rows = data::rows(extension.dimensions, &data_cells);
=======
		if cells.len() >= extension.dimensions.cols().get() as usize {
			let data_cells: Vec<&SingleCell> = cells.iter().collect();
			let data_rows = data::rows(extension.dimensions, &data_cells);
>>>>>>> a24e3f2b

			if let Err(error) = client.insert_rows_into_dht(block_number, data_rows).await {
				error!(
					%error,
					block_number,
					event_type = "DHT_ROW_INSERT",
					"Failed to insert rows into DHT"
				);
			}
		} else {
			// NOTE: Often rows will not be push into DHT,
			// but that's ok, because only application clients requests them
			info!("No rows has been inserted into DHT since partition size is less than one row.")
		}
	}

	Ok(Some(block_verified))
}

/// Runs the fat client.
///
/// # Arguments
///
/// * `fat_client` - Fat client implementation
/// * `metrics` -  Metrics registry
/// * `channels` - Communication channels
/// * `partition` - Assigned fat client partition
/// * `shutdown` - Shutdown controller
pub async fn run(
	client: impl Client,
	db: impl Database + Clone,
	cfg: Config,
	block_processing_delay: Option<Duration>,
	event_sender: UnboundedSender<OutputEvent>,
	mut channels: ClientChannels,
	shutdown: Controller<String>,
) {
	info!("Starting fat client...");
	let delay = Delay(block_processing_delay);

	loop {
		let event_sender = event_sender.clone();

		let event = match channels.rpc_event_receiver.recv().await {
			Ok(event) => event,
			Err(error) => {
				error!(
					%error,
					event_type = "RPC_EVENT_RECEIVE",
					"Failed to receive RPC event"
				);
				return;
			},
		};

		// Only process HeaderUpdate events, skip others
		if let RpcEvent::HeaderUpdate {
			header,
			received_at,
			..
		} = event
		{
			if let Some(seconds) = delay.sleep_duration(received_at) {
				info!("Sleeping for {seconds:?} seconds");
				if let Err(error) = event_sender.send(OutputEvent::RecordBlockProcessingDelay(
					seconds.as_secs_f64(),
				)) {
					error!(
						%error,
						event_type = "OUTPUT_EVENT_SEND",
						"Failed to send block processing delay event"
					);
				}
				tokio::time::sleep(seconds).await;
			}

			let process_block_result = process_block(
				&client,
				db.clone(),
				&cfg,
				&header,
				received_at,
				event_sender,
			)
			.await;

			let client_msg = match process_block_result {
				Ok(Some(blk_verified)) => blk_verified,
				Ok(None) => continue,
				Err(error) => {
					error!(
						%error,
						block_number = %header.number,
						event_type = "BLOCK_PROCESSING",
						"Block processing failed"
					);
					let _ =
						shutdown.trigger_shutdown(format!("Block processing failed: {error:#}"));
					return;
				},
			};

			// Notify dht-based application client
			// that the newly mined block has been received
			if let Err(error) = channels.block_sender.send(client_msg) {
				error!(
					%error,
					block_number = %header.number,
					event_type = "BLOCK_MESSAGE_SEND",
					"Failed to send block verified message"
				);
				continue;
			}
		}
	}
}

#[cfg(test)]
mod tests {
	use super::*;
	use crate::data;
	use avail_rust::{
		avail::runtime_types::avail_core::{
			data_lookup::compact::CompactDataLookup,
			header::extension::{v3::HeaderExtension, HeaderExtension::V3},
			kate_commitment::v3::KateCommitment,
		},
		subxt::config::substrate::Digest,
		AvailHeader,
	};
	use hex_literal::hex;
	use kate_recovery::data::SingleCell;
	use tokio::sync::mpsc;

	fn default_header() -> AvailHeader {
		AvailHeader {
			parent_hash: hex!("c454470d840bc2583fcf881be4fd8a0f6daeac3a20d83b9fd4865737e56c9739")
				.into(),
			number: 57,
			state_root: hex!("7dae455e5305263f29310c60c0cc356f6f52263f9f434502121e8a40d5079c32")
				.into(),
			extrinsics_root: hex!(
				"bf1c73d4d09fa6a437a411a935ad3ec56a67a35e7b21d7676a5459b55b397ad4"
			)
			.into(),
			digest: Digest { logs: vec![] },
			extension: V3(HeaderExtension {
				commitment: KateCommitment {
					rows: 1,
					cols: 4,
					data_root: hex!(
						"0000000000000000000000000000000000000000000000000000000000000000"
					)
					.into(),
					commitment: [
						128, 34, 252, 194, 232, 229, 27, 124, 216, 33, 253, 23, 251, 126, 112, 244,
						7, 231, 73, 242, 0, 20, 5, 116, 175, 104, 27, 50, 45, 111, 127, 123, 202,
						255, 63, 192, 243, 236, 62, 75, 104, 86, 36, 198, 134, 27, 182, 224, 128,
						34, 252, 194, 232, 229, 27, 124, 216, 33, 253, 23, 251, 126, 112, 244, 7,
						231, 73, 242, 0, 20, 5, 116, 175, 104, 27, 50, 45, 111, 127, 123, 202, 255,
						63, 192, 243, 236, 62, 75, 104, 86, 36, 198, 134, 27, 182, 224,
					]
					.to_vec(),
				},
				app_lookup: CompactDataLookup {
					size: 1,
					index: vec![],
				},
			}),
		}
	}

	const DEFAULT_CELLS: [Cell; 4] = [
		Cell::SingleCell(SingleCell {
			position: Position { row: 0, col: 2 },
			content: [
				183, 215, 10, 175, 218, 48, 236, 18, 30, 163, 215, 125, 205, 130, 176, 227, 133,
				157, 194, 35, 153, 144, 141, 7, 208, 133, 170, 79, 27, 176, 202, 22, 111, 63, 107,
				147, 93, 44, 82, 137, 78, 32, 161, 175, 214, 152, 125, 50, 247, 52, 138, 161, 52,
				83, 193, 255, 17, 235, 98, 10, 88, 241, 25, 186, 3, 174, 139, 200, 128, 117, 255,
				213, 200, 4, 46, 244, 219, 5, 131, 0,
			],
		}),
		Cell::SingleCell(SingleCell {
			position: Position { row: 1, col: 1 },
			content: [
				172, 213, 85, 167, 89, 247, 11, 125, 149, 170, 217, 222, 86, 157, 11, 20, 154, 21,
				173, 247, 193, 99, 189, 7, 225, 80, 156, 94, 83, 213, 217, 185, 113, 187, 112, 20,
				170, 120, 50, 171, 52, 178, 209, 244, 158, 24, 129, 236, 83, 4, 110, 41, 9, 29, 26,
				180, 156, 219, 69, 155, 148, 49, 78, 25, 165, 147, 150, 253, 251, 174, 49, 215,
				191, 142, 169, 70, 17, 86, 218, 0,
			],
		}),
		Cell::SingleCell(SingleCell {
			position: Position { row: 0, col: 3 },
			content: [
				132, 180, 92, 81, 128, 83, 245, 59, 206, 224, 200, 137, 236, 113, 109, 216, 161,
				248, 236, 252, 252, 22, 140, 107, 203, 161, 33, 18, 100, 189, 157, 58, 7, 183, 146,
				75, 57, 220, 84, 106, 203, 33, 142, 10, 130, 99, 90, 38, 85, 166, 211, 97, 111,
				105, 21, 241, 123, 211, 193, 6, 254, 125, 169, 108, 252, 85, 49, 31, 54, 53, 79,
				196, 5, 122, 206, 127, 226, 224, 70, 0,
			],
		}),
		Cell::SingleCell(SingleCell {
			position: Position { row: 1, col: 3 },
			content: [
				132, 180, 92, 81, 128, 83, 245, 59, 206, 224, 200, 137, 236, 113, 109, 216, 161,
				248, 236, 252, 252, 22, 140, 107, 203, 161, 33, 18, 100, 189, 157, 58, 7, 183, 146,
				75, 57, 220, 84, 106, 203, 33, 142, 10, 130, 99, 90, 38, 85, 166, 211, 97, 111,
				105, 21, 241, 123, 211, 193, 6, 254, 125, 169, 108, 252, 85, 49, 31, 54, 53, 79,
				196, 5, 122, 206, 127, 226, 224, 70, 0,
			],
		}),
	];

	#[tokio::test]
	async fn process_block_successful() {
		let db = data::MemoryDB::default();
		let mut mock_client = MockClient::new();
		let cell_variants: Vec<Cell> = DEFAULT_CELLS.into_iter().collect();

		mock_client.expect_get_kate_proof().returning(move |_, _| {
			Box::pin({
				let cells = cell_variants.clone();
				async move { Ok(cells.to_vec()) }
			})
		});
		mock_client
			.expect_insert_rows_into_dht()
			.returning(|_, _| Box::pin(async move { Ok(()) }));
		mock_client
			.expect_insert_cells_into_dht()
			.returning(|_, _| Box::pin(async move { Ok(()) }));
		let (sender, _receiver) = mpsc::unbounded_channel::<OutputEvent>();

		process_block(
			&mock_client,
			db,
			&Config::default(),
			&default_header(),
			Instant::now(),
			sender,
		)
		.await
		.unwrap();
	}
}<|MERGE_RESOLUTION|>--- conflicted
+++ resolved
@@ -258,25 +258,15 @@
 	}
 
 	#[cfg(not(feature = "multiproof"))]
-<<<<<<< HEAD
-	if rpc_fetched.len() >= extension.dimensions.cols().get() as usize {
+	{
 		let cells: Vec<Cell> = rpc_fetched
-=======
-	{
-		let cells: Vec<SingleCell> = rpc_fetched
->>>>>>> a24e3f2b
 			.into_iter()
 			.filter(|c| !c.position().is_extended())
 			.collect();
 
-<<<<<<< HEAD
-		let data_cells: Vec<&Cell> = cells.iter().collect();
-		let data_rows = data::rows(extension.dimensions, &data_cells);
-=======
 		if cells.len() >= extension.dimensions.cols().get() as usize {
-			let data_cells: Vec<&SingleCell> = cells.iter().collect();
+			let data_cells: Vec<&Cell> = cells.iter().collect();
 			let data_rows = data::rows(extension.dimensions, &data_cells);
->>>>>>> a24e3f2b
 
 			if let Err(error) = client.insert_rows_into_dht(block_number, data_rows).await {
 				error!(
