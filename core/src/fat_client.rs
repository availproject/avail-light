//! Fat client for fetching the data partition and inserting into the DHT.
//!
//! # Flow
//!
//! * Fetches assigned block partition when finalized header is available and
//! * inserts data rows and cells to to DHT for remote fetch.
//!
//! # Notes
//!
//! In case delay is configured, block processing is delayed for configured time.

use async_trait::async_trait;
<<<<<<< HEAD
#[cfg(feature = "multiproof")]
use avail_rust::kate_recovery::data::MultiProofCell;
#[cfg(not(feature = "multiproof"))]
use avail_rust::kate_recovery::data::{self, SingleCell};
use avail_rust::{
	kate_recovery::{
		data::Cell,
		matrix::{Partition, Position, RowIndex},
	},
	AvailHeader, H256,
};
=======
use avail_rust::{AvailHeader, H256};
>>>>>>> 90bcf5c2
use codec::Encode;
use color_eyre::{eyre::WrapErr, Result};
use futures::future::join_all;
#[cfg(feature = "multiproof")]
use kate_recovery::data::MultiProofCell;
#[cfg(not(feature = "multiproof"))]
use kate_recovery::data::{self, SingleCell};
use kate_recovery::{
	data::Cell,
	matrix::{Dimensions, Partition, Position, RowIndex},
};
use mockall::automock;
use serde::{Deserialize, Serialize};
use std::time::{Duration, Instant};
use tokio::sync::mpsc::UnboundedSender;
use tracing::{debug, error, info};

use crate::{
	data::{BlockHeaderKey, Database},
	network::{
		p2p::Client as P2pClient,
		rpc::{Client as RpcClient, OutputEvent as RpcEvent},
	},
	shutdown::Controller,
	types::{
		block_matrix_partition_format, iter_partition_cells, BlockVerified, ClientChannels, Delay,
	},
	utils::blake2_256,
};

#[async_trait]
#[automock]
pub trait Client {
	async fn insert_cells_into_dht(&self, block: u32, cells: Vec<Cell>) -> Result<()>;
	async fn insert_rows_into_dht(&self, block: u32, rows: Vec<(RowIndex, Vec<u8>)>) -> Result<()>;
	async fn get_kate_proof(&self, hash: H256, positions: &[Position]) -> Result<Vec<Cell>>;
}

#[derive(Clone)]
pub struct FatClient<T: Database> {
	p2p_client: P2pClient,
	rpc_client: RpcClient<T>,
}

pub fn new(
	p2p_client: P2pClient,
	rpc_client: RpcClient<impl Database>,
) -> FatClient<impl Database> {
	FatClient {
		p2p_client,
		rpc_client,
	}
}

#[derive(Clone, Debug, Serialize, Deserialize)]
#[serde(default)]
pub struct Config {
	/// Fraction and number of the block matrix part to fetch (e.g. 2/20 means second 1/20 part of a matrix) (default: 1/1)
	#[serde(with = "block_matrix_partition_format")]
	pub block_matrix_partition: Partition,
	/// Maximum number of cells per request for proof queries (default: 30).
	pub max_cells_per_rpc: usize,
	/// Number of parallel queries for cell fetching via RPC from node (default: 8).
	pub query_proof_rpc_parallel_tasks: usize,
}

pub const ENTIRE_BLOCK: Partition = Partition {
	number: 1,
	fraction: 1,
};

impl Default for Config {
	fn default() -> Self {
		Self {
			block_matrix_partition: ENTIRE_BLOCK,
			max_cells_per_rpc: 30,
			query_proof_rpc_parallel_tasks: 8,
		}
	}
}

#[async_trait]
impl<T: Database + Sync> Client for FatClient<T> {
	async fn insert_cells_into_dht(&self, block: u32, cells: Vec<Cell>) -> Result<()> {
		self.p2p_client.insert_cells_into_dht(block, cells).await
	}

	async fn insert_rows_into_dht(&self, block: u32, rows: Vec<(RowIndex, Vec<u8>)>) -> Result<()> {
		self.p2p_client.insert_rows_into_dht(block, rows).await
	}

	async fn get_kate_proof(&self, hash: H256, positions: &[Position]) -> Result<Vec<Cell>> {
		#[cfg(feature = "multiproof")]
		{
			let cells: Vec<MultiProofCell> = self
				.rpc_client
				.request_kate_multi_proof(hash, positions)
				.await?;
			Ok(cells.into_iter().map(Cell::MultiProofCell).collect())
		}

		#[cfg(not(feature = "multiproof"))]
		{
			let cells: Vec<SingleCell> =
				self.rpc_client.request_kate_proof(hash, positions).await?;
			Ok(cells.into_iter().map(Cell::SingleCell).collect())
		}
	}
}

pub enum OutputEvent {
	CountSessionBlocks,
	RecordBlockHeight(u32),
	RecordRpcCallDuration(f64),
	RecordBlockProcessingDelay(f64),
}

pub async fn process_block(
	client: &impl Client,
	db: impl Database,
	cfg: &Config,
	header: &AvailHeader,
	received_at: Instant,
	event_sender: UnboundedSender<OutputEvent>,
) -> Result<Option<BlockVerified>> {
	event_sender.send(OutputEvent::CountSessionBlocks)?;
	event_sender.send(OutputEvent::RecordBlockHeight(header.number))?;

	let block_number = header.number;
	let header_hash: H256 = Encode::using_encoded(header, blake2_256).into();
	let block_delay = received_at.elapsed().as_secs();
	info!(block_number, block_delay, "Processing finalized block",);

	let Ok(block_verified) = BlockVerified::try_from((header, None)) else {
		error!("Cannot create verified block from header");
		return Ok(None);
	};

	let Some(extension) = &block_verified.extension else {
		info!(
			block_number,
			"Skipping block: no valid extension (cannot derive dimensions)"
		);
		return Ok(None);
	};

	if extension.dimensions.cols().get() <= 2 {
		error!(block_number, "More than 2 columns are required");
		return Ok(None);
	}

	// push latest mined block's header into column family specified
	// for keeping block headers, to be used
	// later for verifying DHT stored data
	//
	// @note this same data store is also written to in
	// another competing thread, which syncs all block headers
	// in range [0, LATEST], where LATEST = latest block number
	// when this process started
	db.put(BlockHeaderKey(block_number), header.clone());

<<<<<<< HEAD
	let partition = cfg.block_matrix_partition;
	let target_grid_dimensions = block_verified
		.target_grid_dimensions
		.unwrap_or(extension.dimensions);
	let positions = iter_partition_cells(partition, target_grid_dimensions);
=======
	let positions: Vec<Position> = {
		#[cfg(feature = "multiproof")]
		{
			let multiproof_cell_dims = multi_proof_dimensions();
			let Some(target_multiproof_grid_dims) =
				crate::utils::generate_multiproof_grid_dims(multiproof_cell_dims, dimensions)
			else {
				info!(
					block_number,
					"Skipping block with invalid target multiproof grid dimensions",
				);
				return Ok(());
			};

			target_multiproof_grid_dims
				.iter_mcell_partition_positions(&cfg.block_matrix_partition)
				.collect()
		}

		#[cfg(not(feature = "multiproof"))]
		{
			dimensions
				.iter_extended_partition_positions(&cfg.block_matrix_partition)
				.collect()
		}
	};
>>>>>>> 90bcf5c2

	let begin = Instant::now();
	let get_kate_proof = |&n| client.get_kate_proof(header_hash, n);
	let Partition { number, fraction } = cfg.block_matrix_partition;
	info!(
		block_number,
		"partition_cells_requested" = positions.len(),
		"Fetching partition ({number}/{fraction}) from RPC",
	);
	let mut rpc_fetched: Vec<Cell> = vec![];
	let rpc_batches = positions.chunks(cfg.max_cells_per_rpc).collect::<Vec<_>>();
	let parallel_batches = rpc_batches
		.chunks(cfg.query_proof_rpc_parallel_tasks)
		.map(|batch| join_all(batch.iter().map(get_kate_proof)))
		.collect::<Vec<_>>();

	for batch in parallel_batches {
		for (i, result) in batch.await.into_iter().enumerate() {
			let batch_rpc_fetched =
				result.wrap_err(format!("Failed to fetch cells from node RPC at batch {i}"))?;

			if let Err(e) = client
				.insert_cells_into_dht(block_number, batch_rpc_fetched.clone())
				.await
			{
				debug!("Error inserting cells into DHT: {e}");
			}

			rpc_fetched.extend(batch_rpc_fetched);
		}
	}

	let partition_rpc_retrieve_time_elapsed = begin.elapsed();
	let partition_rpc_cells_fetched = rpc_fetched.len();
	info!(
		block_number,
		?partition_rpc_retrieve_time_elapsed,
		partition_rpc_cells_fetched,
		"Partition cells received from RPC",
	);

	event_sender.send(OutputEvent::RecordRpcCallDuration(
		partition_rpc_retrieve_time_elapsed.as_secs_f64(),
	))?;

	#[cfg(not(feature = "multiproof"))]
	if rpc_fetched.len() >= extension.dimensions.cols().get() as usize {
		let cells: Vec<SingleCell> = rpc_fetched
			.into_iter()
			.filter(|c| !c.position().is_extended())
			.filter_map(|c| SingleCell::try_from(c).ok())
			.collect();

		let data_cells: Vec<&SingleCell> = cells.iter().collect();
		let data_rows = data::rows(extension.dimensions, &data_cells);

		if let Err(e) = client.insert_rows_into_dht(block_number, data_rows).await {
			debug!("Error inserting rows into DHT: {e}");
		}
	} else {
		// NOTE: Often rows will not be push into DHT,
		// but that's ok, because only application clients requests them
		info!("No rows has been inserted into DHT since partition size is less than one row.")
	}

	Ok(Some(block_verified))
}

/// Runs the fat client.
///
/// # Arguments
///
/// * `fat_client` - Fat client implementation
/// * `metrics` -  Metrics registry
/// * `channels` - Communication channels
/// * `partition` - Assigned fat client partition
/// * `shutdown` - Shutdown controller
pub async fn run(
	client: impl Client,
	db: impl Database + Clone,
	cfg: Config,
	block_processing_delay: Option<Duration>,
	event_sender: UnboundedSender<OutputEvent>,
	mut channels: ClientChannels,
	shutdown: Controller<String>,
) {
	info!("Starting fat client...");
	let delay = Delay(block_processing_delay);

	loop {
		let event_sender = event_sender.clone();

		let event = match channels.rpc_event_receiver.recv().await {
			Ok(event) => event,
			Err(error) => {
				error!("Cannot receive message: {error}");
				return;
			},
		};

		// Only process HeaderUpdate events, skip others
		if let RpcEvent::HeaderUpdate {
			header,
			received_at,
			..
		} = event
		{
			if let Some(seconds) = delay.sleep_duration(received_at) {
				info!("Sleeping for {seconds:?} seconds");
				if let Err(error) = event_sender.send(OutputEvent::RecordBlockProcessingDelay(
					seconds.as_secs_f64(),
				)) {
					error!("Failed to send RecordBlockProcessingDelay event: {error}");
				}
				tokio::time::sleep(seconds).await;
			}

			let process_block_result = process_block(
				&client,
				db.clone(),
				&cfg,
				&header,
				received_at,
				event_sender,
			)
			.await;

			let client_msg = match process_block_result {
				Ok(Some(blk_verified)) => blk_verified,
				Ok(None) => continue,
				Err(error) => {
					error!("Cannot process block: {error}");
					let _ = shutdown.trigger_shutdown(format!("Cannot process block: {error:#}"));
					return;
				},
			};

			// Notify dht-based application client
			// that the newly mined block has been received
			if let Err(error) = channels.block_sender.send(client_msg) {
				error!("Cannot send block verified message: {error}");
				continue;
			}
		}
	}
}

#[cfg(test)]
mod tests {
	use super::*;
	use crate::data;
	use avail_rust::{
		avail::runtime_types::avail_core::{
			data_lookup::compact::CompactDataLookup,
			header::extension::{v3::HeaderExtension, HeaderExtension::V3},
			kate_commitment::v3::KateCommitment,
		},
		subxt::config::substrate::Digest,
		AvailHeader,
	};
	use hex_literal::hex;
	use kate_recovery::data::SingleCell;
	use tokio::sync::mpsc;

	fn default_header() -> AvailHeader {
		AvailHeader {
			parent_hash: hex!("c454470d840bc2583fcf881be4fd8a0f6daeac3a20d83b9fd4865737e56c9739")
				.into(),
			number: 57,
			state_root: hex!("7dae455e5305263f29310c60c0cc356f6f52263f9f434502121e8a40d5079c32")
				.into(),
			extrinsics_root: hex!(
				"bf1c73d4d09fa6a437a411a935ad3ec56a67a35e7b21d7676a5459b55b397ad4"
			)
			.into(),
			digest: Digest { logs: vec![] },
			extension: V3(HeaderExtension {
				commitment: KateCommitment {
					rows: 1,
					cols: 4,
					data_root: hex!(
						"0000000000000000000000000000000000000000000000000000000000000000"
					)
					.into(),
					commitment: [
						128, 34, 252, 194, 232, 229, 27, 124, 216, 33, 253, 23, 251, 126, 112, 244,
						7, 231, 73, 242, 0, 20, 5, 116, 175, 104, 27, 50, 45, 111, 127, 123, 202,
						255, 63, 192, 243, 236, 62, 75, 104, 86, 36, 198, 134, 27, 182, 224, 128,
						34, 252, 194, 232, 229, 27, 124, 216, 33, 253, 23, 251, 126, 112, 244, 7,
						231, 73, 242, 0, 20, 5, 116, 175, 104, 27, 50, 45, 111, 127, 123, 202, 255,
						63, 192, 243, 236, 62, 75, 104, 86, 36, 198, 134, 27, 182, 224,
					]
					.to_vec(),
				},
				app_lookup: CompactDataLookup {
					size: 1,
					index: vec![],
				},
			}),
		}
	}

	const DEFAULT_CELLS: [Cell; 4] = [
		Cell::SingleCell(SingleCell {
			position: Position { row: 0, col: 2 },
			content: [
				183, 215, 10, 175, 218, 48, 236, 18, 30, 163, 215, 125, 205, 130, 176, 227, 133,
				157, 194, 35, 153, 144, 141, 7, 208, 133, 170, 79, 27, 176, 202, 22, 111, 63, 107,
				147, 93, 44, 82, 137, 78, 32, 161, 175, 214, 152, 125, 50, 247, 52, 138, 161, 52,
				83, 193, 255, 17, 235, 98, 10, 88, 241, 25, 186, 3, 174, 139, 200, 128, 117, 255,
				213, 200, 4, 46, 244, 219, 5, 131, 0,
			],
		}),
		Cell::SingleCell(SingleCell {
			position: Position { row: 1, col: 1 },
			content: [
				172, 213, 85, 167, 89, 247, 11, 125, 149, 170, 217, 222, 86, 157, 11, 20, 154, 21,
				173, 247, 193, 99, 189, 7, 225, 80, 156, 94, 83, 213, 217, 185, 113, 187, 112, 20,
				170, 120, 50, 171, 52, 178, 209, 244, 158, 24, 129, 236, 83, 4, 110, 41, 9, 29, 26,
				180, 156, 219, 69, 155, 148, 49, 78, 25, 165, 147, 150, 253, 251, 174, 49, 215,
				191, 142, 169, 70, 17, 86, 218, 0,
			],
		}),
		Cell::SingleCell(SingleCell {
			position: Position { row: 0, col: 3 },
			content: [
				132, 180, 92, 81, 128, 83, 245, 59, 206, 224, 200, 137, 236, 113, 109, 216, 161,
				248, 236, 252, 252, 22, 140, 107, 203, 161, 33, 18, 100, 189, 157, 58, 7, 183, 146,
				75, 57, 220, 84, 106, 203, 33, 142, 10, 130, 99, 90, 38, 85, 166, 211, 97, 111,
				105, 21, 241, 123, 211, 193, 6, 254, 125, 169, 108, 252, 85, 49, 31, 54, 53, 79,
				196, 5, 122, 206, 127, 226, 224, 70, 0,
			],
		}),
		Cell::SingleCell(SingleCell {
			position: Position { row: 1, col: 3 },
			content: [
				132, 180, 92, 81, 128, 83, 245, 59, 206, 224, 200, 137, 236, 113, 109, 216, 161,
				248, 236, 252, 252, 22, 140, 107, 203, 161, 33, 18, 100, 189, 157, 58, 7, 183, 146,
				75, 57, 220, 84, 106, 203, 33, 142, 10, 130, 99, 90, 38, 85, 166, 211, 97, 111,
				105, 21, 241, 123, 211, 193, 6, 254, 125, 169, 108, 252, 85, 49, 31, 54, 53, 79,
				196, 5, 122, 206, 127, 226, 224, 70, 0,
			],
		}),
	];

	#[tokio::test]
	async fn process_block_successful() {
		let db = data::MemoryDB::default();
		let mut mock_client = MockClient::new();
		let cell_variants: Vec<Cell> = DEFAULT_CELLS.into_iter().collect();

		mock_client.expect_get_kate_proof().returning(move |_, _| {
			Box::pin({
				let cells = cell_variants.clone();
				async move { Ok(cells.to_vec()) }
			})
		});
		mock_client
			.expect_insert_rows_into_dht()
			.returning(|_, _| Box::pin(async move { Ok(()) }));
		mock_client
			.expect_insert_cells_into_dht()
			.returning(|_, _| Box::pin(async move { Ok(()) }));
		let (sender, _receiver) = mpsc::unbounded_channel::<OutputEvent>();

		process_block(
			&mock_client,
			db,
			&Config::default(),
			&default_header(),
			Instant::now(),
			sender,
		)
		.await
		.unwrap();
	}
}<|MERGE_RESOLUTION|>--- conflicted
+++ resolved
@@ -10,21 +10,7 @@
 //! In case delay is configured, block processing is delayed for configured time.
 
 use async_trait::async_trait;
-<<<<<<< HEAD
-#[cfg(feature = "multiproof")]
-use avail_rust::kate_recovery::data::MultiProofCell;
-#[cfg(not(feature = "multiproof"))]
-use avail_rust::kate_recovery::data::{self, SingleCell};
-use avail_rust::{
-	kate_recovery::{
-		data::Cell,
-		matrix::{Partition, Position, RowIndex},
-	},
-	AvailHeader, H256,
-};
-=======
 use avail_rust::{AvailHeader, H256};
->>>>>>> 90bcf5c2
 use codec::Encode;
 use color_eyre::{eyre::WrapErr, Result};
 use futures::future::join_all;
@@ -186,40 +172,11 @@
 	// when this process started
 	db.put(BlockHeaderKey(block_number), header.clone());
 
-<<<<<<< HEAD
 	let partition = cfg.block_matrix_partition;
 	let target_grid_dimensions = block_verified
 		.target_grid_dimensions
 		.unwrap_or(extension.dimensions);
 	let positions = iter_partition_cells(partition, target_grid_dimensions);
-=======
-	let positions: Vec<Position> = {
-		#[cfg(feature = "multiproof")]
-		{
-			let multiproof_cell_dims = multi_proof_dimensions();
-			let Some(target_multiproof_grid_dims) =
-				crate::utils::generate_multiproof_grid_dims(multiproof_cell_dims, dimensions)
-			else {
-				info!(
-					block_number,
-					"Skipping block with invalid target multiproof grid dimensions",
-				);
-				return Ok(());
-			};
-
-			target_multiproof_grid_dims
-				.iter_mcell_partition_positions(&cfg.block_matrix_partition)
-				.collect()
-		}
-
-		#[cfg(not(feature = "multiproof"))]
-		{
-			dimensions
-				.iter_extended_partition_positions(&cfg.block_matrix_partition)
-				.collect()
-		}
-	};
->>>>>>> 90bcf5c2
 
 	let begin = Instant::now();
 	let get_kate_proof = |&n| client.get_kate_proof(header_hash, n);
