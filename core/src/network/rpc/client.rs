--- conflicted
+++ resolved
@@ -15,19 +15,13 @@
 	Report, Result,
 };
 use futures::{Stream, TryStreamExt};
-<<<<<<< HEAD
-use rand::Rng;
 use std::{
 	iter::Iterator,
 	pin::Pin,
 	sync::Arc,
-	task::{Context, Poll},
+	time::Duration,
 };
 use tokio::sync::{broadcast::Sender, RwLock};
-=======
-use std::{iter::Iterator, pin::Pin, sync::Arc, time::Duration};
-use tokio::sync::RwLock;
->>>>>>> a9e1c61b
 use tokio_retry::Retry;
 use tokio_stream::{Elapsed, StreamExt};
 use tracing::{error, info, warn};
