--- conflicted
+++ resolved
@@ -6,11 +6,7 @@
 	primitives::kate::{Cells, GProof, GRawScalar, Rows},
 	rpc::{
 		chain::{get_block_hash, get_finalized_head},
-<<<<<<< HEAD
-		kate::{query_multi_proof, query_rows},
-=======
 		kate::{query_proof, query_rows},
->>>>>>> 0c46ca10
 		state::get_runtime_version,
 		system::version,
 	},
@@ -22,11 +18,7 @@
 		tx::SubmittableExtrinsic,
 		utils::AccountId32,
 	},
-<<<<<<< HEAD
-	AvailHeader, Keypair, Nonce, Options, H256, SDK, U256,
-=======
 	AvailHeader, Keypair, Options, H256, SDK, U256,
->>>>>>> 0c46ca10
 };
 use color_eyre::{
 	eyre::{eyre, WrapErr},
@@ -315,17 +307,10 @@
 	async fn create_rpc_client(host: &str, expected_genesis_hash: &str) -> Result<(SDK, Node)> {
 		let client = SDK::new(host)
 			.await
-<<<<<<< HEAD
-			.map_err(|e| Report::msg(ClientCreationError::SdkFailure(eyre!("{:?}", e))))?;
-
-		// Verify genesis hash
-		let genesis_hash = client.online_client.genesis_hash();
-=======
 			.map_err(|e| Report::msg(e.to_string()))?;
 
 		// Verify genesis hash
 		let genesis_hash = client.client.online_client.genesis_hash();
->>>>>>> 0c46ca10
 		info!("Genesis hash for {}: {:?}", host, genesis_hash);
 
 		let expected_hash = GenesisHash::from_hex(expected_genesis_hash)?;
@@ -339,19 +324,11 @@
 		}
 
 		// Fetch system and runtime information
-<<<<<<< HEAD
-		let system_version = version(&client.rpc_client)
-			.await
-			.map_err(|e| Report::msg(ClientCreationError::SystemVersionError(eyre!("{:?}", e))))?;
-
-		let runtime_version = client.online_client.runtime_version();
-=======
 		let system_version = version(&client.client)
 			.await
 			.map_err(|e| Report::msg(ClientCreationError::SystemVersionError(eyre!("{:?}", e))))?;
 
 		let runtime_version = client.client.online_client.runtime_version();
->>>>>>> 0c46ca10
 
 		// Create Node variant
 		let node = Node::new(
@@ -510,20 +487,6 @@
 			.inspect_err(|error| warn!(%error, "Received error on headers stream"));
 
 		// Create fused Avail Header subscription
-<<<<<<< HEAD
-		let headers: SubscriptionStream = Box::pin(
-			client
-				.online_client
-				.backend()
-				.stream_finalized_block_headers()
-				.await?
-				.map_ok(|(header, _)| Subscription::Header(header))
-				.inspect_ok(|_| info!("Received header on the stream"))
-				.inspect_err(|error| warn!(%error, "Received error on headers stream"))
-				.timeout(timeout_in)
-				.fuse(),
-		);
-=======
 		#[cfg(not(target_arch = "wasm32"))]
 		let headers: SubscriptionStream = Box::pin(headers_stream.timeout(timeout_in).fuse());
 		#[cfg(target_arch = "wasm32")]
@@ -541,32 +504,13 @@
 			.map_ok(Subscription::Justification)
 			.inspect_ok(|_| info!("Received justification on the stream"))
 			.inspect_err(|error| warn!(%error, "Received error on justifications stream"));
->>>>>>> 0c46ca10
 
 		#[cfg(not(target_arch = "wasm32"))]
 		// Create fused GrandpaJustification subscription
-<<<<<<< HEAD
-		let justifications: SubscriptionStream = Box::pin(
-			client
-				.rpc_client
-				.subscribe(
-					"grandpa_subscribeJustifications",
-					rpc_params![],
-					"grandpa_unsubscribeJustifications",
-				)
-				.await?
-				.map_ok(Subscription::Justification)
-				.inspect_ok(|_| info!("Received justification on the stream"))
-				.inspect_err(|error| warn!(%error, "Received error on justifications stream"))
-				.timeout(timeout_in)
-				.fuse(),
-		);
-=======
 		let justifications: SubscriptionStream =
 			Box::pin(justifications_stream.timeout(timeout_in).fuse());
 		#[cfg(target_arch = "wasm32")]
 		let justifications: SubscriptionStream = Box::pin(justifications_stream.fuse());
->>>>>>> 0c46ca10
 
 		let mut last_stream = 0;
 		let mut per_stream_count = 0;
@@ -598,11 +542,7 @@
 
 	pub async fn get_block_hash(&self, block_number: u32) -> Result<H256> {
 		self.with_retries(|client| async move {
-<<<<<<< HEAD
-			get_block_hash(&client.rpc_client, Some(block_number))
-=======
 			get_block_hash(&client.client, Some(block_number))
->>>>>>> 0c46ca10
 				.await
 				.map_err(|error| subxt::Error::Other(format!("{:?}", error)))
 				.map_err(Into::into)
@@ -613,10 +553,7 @@
 	pub async fn get_header_by_hash(&self, block_hash: H256) -> Result<AvailHeader> {
 		self.with_retries(|client| async move {
 			client
-<<<<<<< HEAD
-=======
 				.client
->>>>>>> 0c46ca10
 				.online_client
 				.backend()
 				.block_header(block_hash)
@@ -639,10 +576,7 @@
 		let res = self
 			.with_retries(|client| async move {
 				client
-<<<<<<< HEAD
-=======
 					.client
->>>>>>> 0c46ca10
 					.online_client
 					.runtime_api()
 					.at(block_hash)
@@ -661,11 +595,7 @@
 	pub async fn get_finalized_head_hash(&self) -> Result<H256> {
 		let head = self
 			.with_retries(|client| async move {
-<<<<<<< HEAD
-				get_finalized_head(&client.rpc_client)
-=======
 				get_finalized_head(&client.client)
->>>>>>> 0c46ca10
 					.await
 					.map_err(|error| subxt::Error::Other(format!("{:?}", error)))
 					.map_err(Into::into)
@@ -684,13 +614,7 @@
 		self.with_retries(|client| {
 			let rows = rows.clone();
 			async move {
-<<<<<<< HEAD
-				let rows = query_rows(&client.rpc_client, rows.to_vec(), Some(block_hash))
-					.await
-					.map_err(|error| subxt::Error::Other(format!("{:?}", error)))?;
-=======
 				let rows = query_rows(&client.client, rows.to_vec(), Some(block_hash)).await?;
->>>>>>> 0c46ca10
 				Ok(rows
 					.iter()
 					.map(|row| {
@@ -736,16 +660,7 @@
 		let proofs: Vec<(Vec<GRawScalar>, GProof)> = self
 			.with_retries(|client| {
 				let cells = cells.clone();
-<<<<<<< HEAD
-				async move {
-					query_multi_proof(&client.rpc_client, cells.to_vec(), Some(block_hash))
-						.await
-						.map_err(|error| subxt::Error::Other(format!("{:?}", error)))
-						.map_err(Into::into)
-				}
-=======
 				async move { Ok(query_proof(&client.client, cells.to_vec(), Some(block_hash)).await) }
->>>>>>> 0c46ca10
 			})
 			.await??;
 
@@ -774,38 +689,18 @@
 
 	pub async fn get_system_version(&self) -> Result<String> {
 		let ver = self
-<<<<<<< HEAD
-			.with_retries(|client| async move {
-				version(&client.rpc_client)
-					.await
-					.map_err(|error| subxt::Error::Other(format!("{:?}", error)))
-					.map_err(Into::into)
-			})
-			.await?;
-=======
 			.with_retries(|client| async move { Ok(version(&client.client).await) })
 			.await??;
->>>>>>> 0c46ca10
 
 		Ok(ver)
 	}
 
 	pub async fn get_runtime_version(&self) -> Result<RuntimeVersion> {
 		let ver = self
-<<<<<<< HEAD
-			.with_retries(|client| async move {
-				get_runtime_version(&client.rpc_client, None)
-					.await
-					.map_err(|error| subxt::Error::Other(format!("{:?}", error)))
-					.map_err(Into::into)
-			})
-			.await?;
-=======
 			.with_retries(
 				|client| async move { Ok(get_runtime_version(&client.client, None).await) },
 			)
 			.await??;
->>>>>>> 0c46ca10
 
 		Ok(ver)
 	}
@@ -821,11 +716,7 @@
 				let set_id_key = avail::storage().grandpa().current_set_id();
 				async move {
 					client
-<<<<<<< HEAD
-						.online_client
-=======
 						.client
->>>>>>> 0c46ca10
 						.storage()
 						.at(block_hash)
 						.fetch(&set_id_key)
@@ -857,11 +748,7 @@
 				let validators_key = avail::storage().session().validators();
 				async move {
 					client
-<<<<<<< HEAD
-						.online_client
-=======
 						.client
->>>>>>> 0c46ca10
 						.storage()
 						.at(block_hash)
 						.fetch(&validators_key)
@@ -885,17 +772,10 @@
 			let data = data.0.clone();
 			async move {
 				let nonce = self.db.get(SignerNonceKey).unwrap_or(0);
-<<<<<<< HEAD
-				let options = Options::new().nonce(Nonce::Custom(nonce)).app_id(app_id.0);
-				let tx = client.tx.data_availability.submit_data(data);
-
-				let data_submission = tx.execute_and_watch_inclusion(signer, Some(options)).await;
-=======
 				let options = Options::new().nonce(nonce).app_id(app_id.0);
 				let tx = client.tx.data_availability.submit_data(data);
 
 				let data_submission = tx.execute_and_watch_inclusion(signer, options).await;
->>>>>>> 0c46ca10
 
 				let submit_response = match data_submission {
 					Ok(success) => Ok(SubmitResponse {
@@ -920,11 +800,7 @@
 	) -> Result<SubmitResponse> {
 		self.with_retries(|client| {
 			let extrinsic =
-<<<<<<< HEAD
-				SubmittableExtrinsic::from_bytes(client.online_client.clone(), tx_bytes.clone());
-=======
 				SubmittableExtrinsic::from_bytes(client.client.online_client, tx_bytes.clone());
->>>>>>> 0c46ca10
 			async move {
 				let tx_in_block = extrinsic
 					.submit_and_watch()
@@ -954,11 +830,7 @@
 	) -> Result<Vec<StorageKey>> {
 		let key = &key;
 		self.with_retries(|client| async move {
-<<<<<<< HEAD
-			let storage = client.online_client.storage().at(hash);
-=======
 			let storage = client.client.storage().at(hash);
->>>>>>> 0c46ca10
 			let raw_keys = storage.fetch_raw_keys(key.to_vec()).await?;
 			raw_keys
 				.take(count)
@@ -981,11 +853,7 @@
 					.key_owner(KeyTypeId(crypto::key_types::GRANDPA.0), public_key.0);
 				async move {
 					client
-<<<<<<< HEAD
-						.online_client
-=======
 						.client
->>>>>>> 0c46ca10
 						.storage()
 						.at(block_hash)
 						.fetch(&session_key_key_owner)
@@ -1005,16 +873,12 @@
 		let params = params.as_ref().map(String::as_bytes);
 		let res: WrappedProof = self
 			.with_retries(|client| async move {
-<<<<<<< HEAD
-				let api = client.online_client.runtime_api().at_latest().await?;
-=======
 				let api = client
 					.client
 					.online_client
 					.runtime_api()
 					.at_latest()
 					.await?;
->>>>>>> 0c46ca10
 				api.call_raw("grandpa_proveFinality", params)
 					.await
 					.map_err(Into::into)
@@ -1026,16 +890,12 @@
 	}
 
 	pub async fn get_genesis_hash(&self) -> Result<H256> {
-<<<<<<< HEAD
-		let gen_hash = self.current_client().await.online_client.genesis_hash();
-=======
 		let gen_hash = self
 			.current_client()
 			.await
 			.client
 			.online_client
 			.genesis_hash();
->>>>>>> 0c46ca10
 
 		Ok(gen_hash)
 	}
