# Changelog

## [1.2.11]

<<<<<<< HEAD
- Added polynomial multiproof features to app-clients
=======
>>>>>>> 48e3c019
- Disable autonat and automatic server mode by default, add external_address parameter for servers without autonat

## [1.2.10](https://github.com/availproject/avail-light/tree/avail-light-core-v1.2.10) - 2025-09-08

- Increment minimum versions of p2p clients (1.13.0), outdated clients will not participate in the DHT
- Added in-memory p2p tests
- Enable quic and make listener configurable
- Added libp2p swarm peer blacklisting by partial string matching of multi-addresses

## [1.2.9](https://github.com/availproject/avail-light/tree/avail-light-core-v1.2.9) - 2025-07-18

- Added debug print for bootstraps
- Added different P2P defaults for Client and Server modes
- Added diagnostics API for DHT fetch rates
- Listen addresses on identify are hidden by default
- Updated avail-rust, kate and kate-recovery to latest versions
- Check previous and next validator set in case when current fails
- Moved computation of dimensions to block verified
- Added p2p client restart capability
- Added polynomial multiproof features to core
- Fixed issue with publication and replication intervals in None case
- Removed dusk-plonk dependencies from core
- Behaviour struct can now be pre-configured based on the client needs
- Stopping the loopback address advertisments and filtering for private IP ranges upon discovery
- Added configuration flag and logic for local testing mode

## [1.2.8](https://github.com/availproject/avail-light/tree/avail-light-core-v1.2.8) - 2025-05-30

- Added flag to disable inserts into DHT on failed fetch
- Improved updater logging
- Increase default `ping` protocol interval from 20 to 60 seconds
- Added network mode configuration option that can disable the use of RCP or P2P cell fetching
- Made replicaton and publicaton intervals optional
- Added configurable random restarts to the maintenance phase
- Exposed additional Identify protocol configuration, increased the timeouts between requests
- Exposed additional AutoNat configurations, increased AutoNat server throttling
- Allow insecure URLs to be used when creating RPC client

## [1.2.7](https://github.com/availproject/avail-light/tree/avail-light-core-v1.2.7) - 2025-05-12

- Changed the default AutoNat `only_global_ips` from `false` to `true` so the servers (and clients) discard AutoNat probes
  from the private-only peers
- Updated the default AutoNat configuration with increased timeouts
- Added counters for initial and switched RPC host connections to telemetry metrics
- Added put records counter to telemetry metrics
- Removed retry strategy from the Subxt Avail client
- Added RPC client which doesn't subscribe to finalized headers
- Added kbucket pending timeout to kademlia configuration

## [1.2.6](https://github.com/availproject/avail-light/tree/avail-light-core-v1.2.6) - 2025-04-09

- Removed the mDNS behaviour because of the issue: [Bug: Arithmetic overflow](https://github.com/libp2p/rust-libp2p/issues/5943)
- Download and restart avail light client when update is available

## [1.2.5](https://github.com/availproject/avail-light/tree/avail-light-core-v1.2.5) - 2025-03-21

- Return correct result on some RPC functions

## [1.2.4](https://github.com/availproject/avail-light/tree/avail-light-core-v1.2.4) - 2025-03-17

- Update avail-rust dependency to v0.1.5
- Check for avail light client updates on github

## [1.2.3](https://github.com/availproject/avail-light/tree/avail-light-core-v1.2.3) - 2025-03-06

- Update `rust-libp2p` and related libraries to `0.55`

## [1.2.2](https://github.com/availproject/avail-light/tree/avail-light-core-v1.2.2) - 2025-02-20

- Support v2 API in WASM
- Update avail-rust dependency to v0.1.0

## [1.2.1](https://github.com/availproject/avail-light/tree/avail-light-core-v1.2.1) - 2025-02-10

- Batch rows RPC requests
- Remove UPNP behaviour

## [1.2.0](https://github.com/availproject/avail-light/tree/avail-light-core-v1.2.0) - 2025-02-06

- Remove multiaddress metric attribute
- Add timestamp to v2 header API
- Increase maximum kademlia record size to allow row with 512 cells
- Fix issue with multiple telemetry gauge callbacks

## [1.1.0](https://github.com/availproject/avail-light/tree/avail-light-core-v1.1.0) - 2024-12-20

- Temporary remove WebRTC support to reduce memory usage
- Update opentelemetry sdk version to 0.27.1
- Enable WASM compilation of the network, light_client and related mods

## [1.0.5](https://github.com/availproject/avail-light/tree/avail-light-core-v1.0.5) - 2024-11-29

- Rename `MultiaddrConfig` type to `PeerAddress` for better clarity
- Enable WASM compilation on proof mod
- Enable WASM compilation on utils and shutdown mods
- Allocate new port on each new dial attempt
- Set different dial conditions for bootstrap process and diagnostics API
- Move p2p diagnostics APIs to its own module
- Decrease connection idle timeout to 10s
- Enforce project name as its own distinct type
- Update `avail-rust` to the latest version (WASM compatibility updates)

## 1.0.4

- Enforce alphanumeric and snake case constraints on otel initialization handler
- Fix put record metric event in case of errors
- Fix telemetry naming, put project name as prefix instead of suffix
- Add timeouts to RPC subscriptions
- Integrate upstream `rust-libp2p` `0.54` changes to the bootstrap process

## 1.0.3

- Return current node version on the API instead of preconfigured
- Remove node version check
- Fix skipping of only available node during retries in case of temporary failure
- Increase maximum retry delay to 10 seconds

# Changelog (pre-monorepo)

## 1.12.0

- Add `nonce` management to the light client
- Update `libp2p` to v0.54
- Add `WebRTC` listener with config parameter and CLI option for port setting
- Remove old crate patches that were required when `subxt` was directly used
- Dial peer at mdns step to trigger identify
- Update expected system version to 2.2
- Add swarm event counter as a new metric - `avail.light.event_loop_event`
- Add digest to v2 header API
- Bump `otel` version to `0.24.0`
- Introduce public address filter for external addresses and add additional log entry
- Refactor the `/peers/get-multiaddress` endpoint so that it returns all of the peers multi-addresses
- Fix `operating_mode` metric attribute not switching properly when Kademlia mode changes

## 1.11.1

- Add `mainnet` CLI option for connecting to Avail mainnet
- Add `--client-alias` CLI parameter and `client-alias` config parameter for setting human readable alias of the client

## 1.11.0

- Return empty data on `v2/blocks/{block_number}/data` endpoint in case of `incomplete` blocks
- Remove deprecation notice from `--avail-passphrase` and fix `--avail-suri` CLI parameter usage
- Persist generated P2P keypair in database
- Add `client_id` and `execution_id` to metric attributes
- Add `client_id` and rename `id` to `execution_id` in JSON logs
- Add `--avail-path` CLI parameter
- Add `operation-mode` to v2 diagnostics API
- Add `multiaddress` attribute to metrics
- Enable `kademlia-rocksdb` by default
- Update operating mode metrics attribute on kademlia mode change
- Fix storing the state of the verified data range
- Re-enable automatic Kademlia mode switching from client to server if the pre-requisites are met

## [1.10.2](https://github.com/availproject/avail-light/releases/tag/v1.10.1) - 2024-06-28

- Prevent light clients in Kademlia client mode from getting added to routing table at mDNS step.
- Fix a connectivity bug that caused peers to be removed from the routing table on connection error

## [1.10.1](https://github.com/availproject/avail-light/releases/tag/v1.10.1) - 2024-06-26

- Add peer multiaddress endpoint
- Replace logic behind adding new peers in the Identify protocol handler to use Kademlia protocol name string instead of Identify agent string

## [1.10.0](https://github.com/availproject/avail-light/releases/tag/v1.10.0) - 2024-06-24

- Application wide state is now persisted and not being kept in heap
- Persistence failures are handled within specific implementation
- Don't fail on any failed signature in the justification, only if there is no supermajority of valid signatures. Log the failed signature details.
- Add `run id` to the logs, unique per run and generated on startup, if the log format is JSON
- Fixed initialization of the `avail.light.up` counter

## [1.9.2](https://github.com/availproject/avail-light/releases/tag/v1.9.2) - 2024-06-20

- Change `avail.light.up` metric type to counter
- Add `--logs-json` CLI flag
- Change the way peer counting is done and expose it through the P2P diagnostic API. Add the count of peers with external addresses.
- Add `--block-matrix-partition` CLI parameter
- Introduce network name to metrics
- Support enforcing minimum protocol version for agents on p2p network
- Fix default configuration for http_server_port

## [1.9.1](https://github.com/availproject/avail-light/releases/tag/v1.9.1) - 2024-06-10

- Add `hex` network support to the `--network` CLI parameter
- Introduce `avail.light` namespace to the metrics
- Postpone flushing aggregated counters to maintenance step

## [v1.9.0](https://github.com/availproject/avail-light/releases/tag/v1.9.0) - 2024-06-04

- Add metric aggregation on client side in order to decrease the telemetry server load
- Add `avail.light.starts` metric counter which allows measuring number of restarts
- Add `http_server_port` CLI parameter for setting the http server port. Default HTTP server port set to 7007
- Optimize expired kademlia records from RocksDB using compaction phase for removal
- Add first two endpoints of a new API for the P2P diagnostics
- Deprecate `--avail-passphrase` CLI parameter and `avail_secret_seed_phrase` configuration parameter and introduce `--avail-suri` and `avail_secret_uri` alternatives
- Introduce `incomplete` block status for blocks without data transactions or for blocks lacking commitments due to a failure

## [v1.8.1](https://github.com/availproject/avail-light/releases/tag/v1.8.1) - 2024-04-26

### Added

- Support persistent Kademlia DHT under the `kademlia-rocksdb` feature toggle<|MERGE_RESOLUTION|>--- conflicted
+++ resolved
@@ -2,10 +2,7 @@
 
 ## [1.2.11]
 
-<<<<<<< HEAD
-- Added polynomial multiproof features to app-clients
-=======
->>>>>>> 48e3c019
+- Added polynomial multiproof features to app-client
 - Disable autonat and automatic server mode by default, add external_address parameter for servers without autonat
 
 ## [1.2.10](https://github.com/availproject/avail-light/tree/avail-light-core-v1.2.10) - 2025-09-08
