--- conflicted
+++ resolved
@@ -2,12 +2,9 @@
 
 ## 1.0.5
 
-<<<<<<< HEAD
 - Move p2p diagnostics APIs to its own module
-=======
 - Decrease connection idle timeout to 10s
 - Enforce project name as its own distinct type
->>>>>>> 7709cfb9
 - Update `avail-rust` to the latest version (WASM compatibility updates)
 
 ## 1.0.4
