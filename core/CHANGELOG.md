--- conflicted
+++ resolved
@@ -2,13 +2,9 @@
 
 ## [1.2.9]
 
-<<<<<<< HEAD
 - Add diagnostics APIs for fetching DHT performance metrics
-- Update avail-rust, kate and kate-recovery to latest versions
-=======
 - Listen addresses on identify are hidden by default
 - Updated avail-rust, kate and kate-recovery to latest versions
->>>>>>> 8b3bd6a6
 - Check previous and next validator set in case when current fails
 - Moved computation of dimensions to block verified
 - Added p2p client restart capability
