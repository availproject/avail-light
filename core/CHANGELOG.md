--- conflicted
+++ resolved
@@ -1,12 +1,12 @@
 # Changelog
+
+## [1.2.7]
+
+- Add polynomial multiproof features on core
 
 ## [1.2.6](https://github.com/availproject/avail-light/tree/avail-light-core-v1.2.6) - 2025-04-09
 
-<<<<<<< HEAD
-- Add polynomial multiproof features on core
-=======
 - Removed the mDNS behaviour because of the issue: [Bug: Arithmetic overflow](https://github.com/libp2p/rust-libp2p/issues/5943)
->>>>>>> cb1242fd
 - Download and restart avail light client when update is available
 
 ## [1.2.5](https://github.com/availproject/avail-light/tree/avail-light-core-v1.2.5) - 2025-03-21
