# Changelog

## 1.2.6

<<<<<<< HEAD
- Removed the mDNS behaviour because of the issue: [Bug: Arithmetic overflow](https://github.com/libp2p/rust-libp2p/issues/5943)
=======
- Download and restart avail light client when update is available
>>>>>>> 399c207b

## [1.2.5](https://github.com/availproject/avail-light/tree/avail-light-core-v1.2.5) - 2025-03-21

- Return correct result on some RPC functions

## [1.2.4](https://github.com/availproject/avail-light/tree/avail-light-core-v1.2.4) - 2025-03-17

- Update avail-rust dependency to v0.1.5
- Check for avail light client updates on github

## [1.2.3](https://github.com/availproject/avail-light/tree/avail-light-core-v1.2.3) - 2025-03-06

- Update `rust-libp2p` and related libraries to `0.55`

## [1.2.2](https://github.com/availproject/avail-light/tree/avail-light-core-v1.2.2) - 2025-02-20

- Support v2 API in WASM
- Update avail-rust dependency to v0.1.0

## [1.2.1](https://github.com/availproject/avail-light/tree/avail-light-core-v1.2.1) - 2025-02-10

- Batch rows RPC requests
- Remove UPNP behaviour

## [1.2.0](https://github.com/availproject/avail-light/tree/avail-light-core-v1.2.0) - 2025-02-06

- Remove multiaddress metric attribute
- Add timestamp to v2 header API
- Increase maximum kademlia record size to allow row with 512 cells
- Fix issue with multiple telemetry gauge callbacks

## [1.1.0](https://github.com/availproject/avail-light/tree/avail-light-core-v1.1.0) - 2024-12-20

- Temporary remove WebRTC support to reduce memory usage
- Update opentelemetry sdk version to 0.27.1
- Enable WASM compilation of the network, light_client and related mods

## [1.0.5](https://github.com/availproject/avail-light/tree/avail-light-core-v1.0.5) - 2024-11-29

- Rename `MultiaddrConfig` type to `PeerAddress` for better clarity
- Enable WASM compilation on proof mod
- Enable WASM compilation on utils and shutdown mods
- Allocate new port on each new dial attempt
- Set different dial conditions for bootstrap process and diagnostics API
- Move p2p diagnostics APIs to its own module
- Decrease connection idle timeout to 10s
- Enforce project name as its own distinct type
- Update `avail-rust` to the latest version (WASM compatibility updates)

## 1.0.4

- Enforce alphanumeric and snake case constraints on otel initialization handler
- Fix put record metric event in case of errors
- Fix telemetry naming, put project name as prefix instead of suffix
- Add timeouts to RPC subscriptions
- Integrate upstream `rust-libp2p` `0.54` changes to the bootstrap process

## 1.0.3

- Return current node version on the API instead of preconfigured
- Remove node version check
- Fix skipping of only available node during retries in case of temporary failure
- Increase maximum retry delay to 10 seconds

# Changelog (pre-monorepo)

## 1.12.0

- Add `nonce` management to the light client
- Update `libp2p` to v0.54
- Add `WebRTC` listener with config parameter and CLI option for port setting
- Remove old crate patches that were required when `subxt` was directly used
- Dial peer at mdns step to trigger identify
- Update expected system version to 2.2
- Add swarm event counter as a new metric - `avail.light.event_loop_event`
- Add digest to v2 header API
- Bump `otel` version to `0.24.0`
- Introduce public address filter for external addresses and add additional log entry
- Refactor the `/peers/get-multiaddress` endpoint so that it returns all of the peers multi-addresses
- Fix `operating_mode` metric attribute not switching properly when Kademlia mode changes

## 1.11.1

- Add `mainnet` CLI option for connecting to Avail mainnet
- Add `--client-alias` CLI parameter and `client-alias` config parameter for setting human readable alias of the client

## 1.11.0

- Return empty data on `v2/blocks/{block_number}/data` endpoint in case of `incomplete` blocks
- Remove deprecation notice from `--avail-passphrase` and fix `--avail-suri` CLI parameter usage
- Persist generated P2P keypair in database
- Add `client_id` and `execution_id` to metric attributes
- Add `client_id` and rename `id` to `execution_id` in JSON logs
- Add `--avail-path` CLI parameter
- Add `operation-mode` to v2 diagnostics API
- Add `multiaddress` attribute to metrics
- Enable `kademlia-rocksdb` by default
- Update operating mode metrics attribute on kademlia mode change
- Fix storing the state of the verified data range
- Re-enable automatic Kademlia mode switching from client to server if the pre-requisites are met

## [1.10.2](https://github.com/availproject/avail-light/releases/tag/v1.10.1) - 2024-06-28

- Prevent light clients in Kademlia client mode from getting added to routing table at mDNS step.
- Fix a connectivity bug that caused peers to be removed from the routing table on connection error

## [1.10.1](https://github.com/availproject/avail-light/releases/tag/v1.10.1) - 2024-06-26

- Add peer multiaddress endpoint
- Replace logic behind adding new peers in the Identify protocol handler to use Kademlia protocol name string instead of Identify agent string

## [1.10.0](https://github.com/availproject/avail-light/releases/tag/v1.10.0) - 2024-06-24

- Application wide state is now persisted and not being kept in heap
- Persistence failures are handled within specific implementation
- Don't fail on any failed signature in the justification, only if there is no supermajority of valid signatures. Log the failed signature details.
- Add `run id` to the logs, unique per run and generated on startup, if the log format is JSON
- Fixed initialization of the `avail.light.up` counter

## [1.9.2](https://github.com/availproject/avail-light/releases/tag/v1.9.2) - 2024-06-20

- Change `avail.light.up` metric type to counter
- Add `--logs-json` CLI flag
- Change the way peer counting is done and expose it through the P2P diagnostic API. Add the count of peers with external addresses.
- Add `--block-matrix-partition` CLI parameter
- Introduce network name to metrics
- Support enforcing minimum protocol version for agents on p2p network
- Fix default configuration for http_server_port

## [1.9.1](https://github.com/availproject/avail-light/releases/tag/v1.9.1) - 2024-06-10

- Add `hex` network support to the `--network` CLI parameter
- Introduce `avail.light` namespace to the metrics
- Postpone flushing aggregated counters to maintenance step

## [v1.9.0](https://github.com/availproject/avail-light/releases/tag/v1.9.0) - 2024-06-04

- Add metric aggregation on client side in order to decrease the telemetry server load
- Add `avail.light.starts` metric counter which allows measuring number of restarts
- Add `http_server_port` CLI parameter for setting the http server port. Default HTTP server port set to 7007
- Optimize expired kademlia records from RocksDB using compaction phase for removal
- Add first two endpoints of a new API for the P2P diagnostics
- Deprecate `--avail-passphrase` CLI parameter and `avail_secret_seed_phrase` configuration parameter and introduce `--avail-suri` and `avail_secret_uri` alternatives
- Introduce `incomplete` block status for blocks without data transactions or for blocks lacking commitments due to a failure

## [v1.8.1](https://github.com/availproject/avail-light/releases/tag/v1.8.1) - 2024-04-26

### Added

- Support persistent Kademlia DHT under the `kademlia-rocksdb` feature toggle<|MERGE_RESOLUTION|>--- conflicted
+++ resolved
@@ -2,11 +2,8 @@
 
 ## 1.2.6
 
-<<<<<<< HEAD
 - Removed the mDNS behaviour because of the issue: [Bug: Arithmetic overflow](https://github.com/libp2p/rust-libp2p/issues/5943)
-=======
 - Download and restart avail light client when update is available
->>>>>>> 399c207b
 
 ## [1.2.5](https://github.com/availproject/avail-light/tree/avail-light-core-v1.2.5) - 2025-03-21
 
